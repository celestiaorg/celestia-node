--- conflicted
+++ resolved
@@ -1,15 +1,6 @@
 module github.com/celestiaorg/celestia-node
 
-<<<<<<< HEAD
-go 1.23.1
-
-toolchain go1.23.2
-
-// set build directive until golang/go#69312 is fixed
-godebug asynctimerchan=1
-=======
 go 1.23.2
->>>>>>> e18d43fc
 
 require (
 	cosmossdk.io/math v1.3.0
@@ -62,13 +53,8 @@
 	github.com/multiformats/go-multiaddr-dns v0.3.1
 	github.com/multiformats/go-multihash v0.2.3
 	github.com/open-rpc/meta-schema v0.0.0-20201029221707-1b72ef2ea333
-<<<<<<< HEAD
 	github.com/prometheus/client_golang v1.20.3
-	github.com/rollkit/go-da v0.5.0
-=======
-	github.com/prometheus/client_golang v1.20.0
 	github.com/rollkit/go-da v0.8.0
->>>>>>> e18d43fc
 	github.com/spf13/cobra v1.8.1
 	github.com/spf13/pflag v1.0.5
 	github.com/stretchr/testify v1.9.0
@@ -85,19 +71,11 @@
 	go.opentelemetry.io/proto/otlp v1.3.1
 	go.uber.org/fx v1.22.1
 	go.uber.org/zap v1.27.0
-<<<<<<< HEAD
 	golang.org/x/crypto v0.27.0
 	golang.org/x/exp v0.0.0-20240904232852-e7e105dedf7e
 	golang.org/x/sync v0.8.0
 	golang.org/x/text v0.18.0
-	google.golang.org/grpc v1.66.0
-=======
-	golang.org/x/crypto v0.26.0
-	golang.org/x/exp v0.0.0-20240808152545-0cdaa3abc0fa
-	golang.org/x/sync v0.8.0
-	golang.org/x/text v0.17.0
 	google.golang.org/grpc v1.66.2
->>>>>>> e18d43fc
 	google.golang.org/protobuf v1.34.2
 )
 
@@ -355,19 +333,11 @@
 	go.uber.org/dig v1.17.1 // indirect
 	go.uber.org/mock v0.4.0 // indirect
 	go.uber.org/multierr v1.11.0 // indirect
-<<<<<<< HEAD
 	golang.org/x/mod v0.21.0 // indirect
 	golang.org/x/net v0.28.0 // indirect
 	golang.org/x/oauth2 v0.21.0 // indirect
 	golang.org/x/sys v0.25.0 // indirect
 	golang.org/x/term v0.24.0 // indirect
-=======
-	golang.org/x/mod v0.20.0 // indirect
-	golang.org/x/net v0.28.0 // indirect
-	golang.org/x/oauth2 v0.21.0 // indirect
-	golang.org/x/sys v0.23.0 // indirect
-	golang.org/x/term v0.23.0 // indirect
->>>>>>> e18d43fc
 	golang.org/x/time v0.5.0 // indirect
 	golang.org/x/tools v0.24.0 // indirect
 	golang.org/x/xerrors v0.0.0-20231012003039-104605ab7028 // indirect
