package cmd

import (
	"context"
	"encoding/hex"
	"fmt"
	"strconv"

	"github.com/spf13/cobra"

	rpc "github.com/celestiaorg/celestia-node/api/rpc/client"
	cmdnode "github.com/celestiaorg/celestia-node/cmd"
	"github.com/celestiaorg/celestia-node/header"
	"github.com/celestiaorg/celestia-node/share"
)

func init() {
	Cmd.AddCommand(
		sharesAvailableCmd,
		getSharesByNamespaceCmd,
		getShare,
		getEDS,
	)
}

var Cmd = &cobra.Command{
	Use:               "share [command]",
	Short:             "Allows interaction with the Share Module via JSON-RPC",
	Args:              cobra.NoArgs,
	PersistentPreRunE: cmdnode.InitClient,
}

var sharesAvailableCmd = &cobra.Command{
	Use:   "available",
	Short: "Subjectively validates if Shares committed to the given Root are available on the Network.",
	Args:  cobra.ExactArgs(1),
	RunE: func(cmd *cobra.Command, args []string) error {
		client, err := cmdnode.NewClientFromContext(cmd.Context())
		if err != nil {
			return err
		}
		defer client.Close()

		eh, err := getExtendedHeaderFromCmdArg(cmd.Context(), client, args[0])

		if err != nil {
			return err
		}

		err = client.Share.SharesAvailable(cmd.Context(), eh)
		formatter := func(data interface{}) interface{} {
			err, ok := data.(error)
			available := false
			if !ok {
				available = true
			}
			return struct {
				Available bool   `json:"available"`
				Hash      []byte `json:"dah_hash"`
				Reason    error  `json:"reason,omitempty"`
			}{
				Available: available,
				Hash:      []byte(args[0]),
				Reason:    err,
			}
		}
		return cmdnode.PrintOutput(err, nil, formatter)
	},
}

<<<<<<< HEAD
var probabilityOfAvailabilityCmd = &cobra.Command{
	Use:   "availability",
	Short: "Calculates the probability of the data square being available based on the number of samples collected.",
	Args:  cobra.NoArgs,
	RunE: func(cmd *cobra.Command, args []string) error {
		client, err := cmdnode.NewClientFromContext(cmd.Context())
		if err != nil {
			return err
		}
		defer client.Close()

		prob := client.Share.ProbabilityOfAvailability(cmd.Context())
		return cmdnode.PrintOutput(prob, nil, nil)
	},
}

=======
>>>>>>> 33f5cd30
var getSharesByNamespaceCmd = &cobra.Command{
	Use:   "get-by-namespace (height | hash) namespace",
	Short: "Gets all shares from an EDS within the given namespace.",
	Args:  cobra.ExactArgs(2),
	RunE: func(cmd *cobra.Command, args []string) error {
		client, err := cmdnode.NewClientFromContext(cmd.Context())
		if err != nil {
			return err
		}
		defer client.Close()

		eh, err := getExtendedHeaderFromCmdArg(cmd.Context(), client, args[0])

		if err != nil {
			return err
		}

		ns, err := cmdnode.ParseV0Namespace(args[1])
		if err != nil {
			return err
		}

		shares, err := client.Share.GetSharesByNamespace(cmd.Context(), eh, ns)
		return cmdnode.PrintOutput(shares, err, nil)
	},
}

var getShare = &cobra.Command{
	Use:   "get-share (height | hash) row col",
	Short: "Gets a Share by coordinates in EDS.",
	Args:  cobra.ExactArgs(3),
	RunE: func(cmd *cobra.Command, args []string) error {
		client, err := cmdnode.NewClientFromContext(cmd.Context())
		if err != nil {
			return err
		}
		defer client.Close()

		eh, err := getExtendedHeaderFromCmdArg(cmd.Context(), client, args[0])

		if err != nil {
			return err
		}

		row, err := strconv.ParseInt(args[1], 10, 64)
		if err != nil {
			return err
		}

		col, err := strconv.ParseInt(args[2], 10, 64)
		if err != nil {
			return err
		}

		s, err := client.Share.GetShare(cmd.Context(), eh, int(row), int(col))

		formatter := func(data interface{}) interface{} {
			sh, ok := data.(share.Share)
			if !ok {
				return data
			}

			ns := hex.EncodeToString(share.GetNamespace(sh))

			return struct {
				Namespace string `json:"namespace"`
				Data      []byte `json:"data"`
			}{
				Namespace: ns,
				Data:      share.GetData(sh),
			}
		}
		return cmdnode.PrintOutput(s, err, formatter)
	},
}

var getEDS = &cobra.Command{
	Use:   "get-eds (height | hash)",
	Short: "Gets the full EDS identified by the given block height",
	Args:  cobra.ExactArgs(1),
	RunE: func(cmd *cobra.Command, args []string) error {
		client, err := cmdnode.NewClientFromContext(cmd.Context())
		if err != nil {
			return err
		}
		defer client.Close()

		eh, err := getExtendedHeaderFromCmdArg(cmd.Context(), client, args[0])

		if err != nil {
			return err
		}

		shares, err := client.Share.GetEDS(cmd.Context(), eh)
		return cmdnode.PrintOutput(shares, err, nil)
	},
}

func getExtendedHeaderFromCmdArg(ctx context.Context, client *rpc.Client, arg string) (*header.ExtendedHeader, error) {
	hash, err := hex.DecodeString(arg)
	if err == nil {
		return client.Header.GetByHash(ctx, hash)
	}
	height, err := strconv.ParseUint(arg, 10, 64)
	if err != nil {
		return nil, fmt.Errorf("can't parse the height/hash argument: %w", err)
	}
	return client.Header.GetByHeight(ctx, height)
}<|MERGE_RESOLUTION|>--- conflicted
+++ resolved
@@ -68,7 +68,6 @@
 	},
 }
 
-<<<<<<< HEAD
 var probabilityOfAvailabilityCmd = &cobra.Command{
 	Use:   "availability",
 	Short: "Calculates the probability of the data square being available based on the number of samples collected.",
@@ -85,8 +84,6 @@
 	},
 }
 
-=======
->>>>>>> 33f5cd30
 var getSharesByNamespaceCmd = &cobra.Command{
 	Use:   "get-by-namespace (height | hash) namespace",
 	Short: "Gets all shares from an EDS within the given namespace.",
