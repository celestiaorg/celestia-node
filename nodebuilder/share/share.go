package share

import (
	"context"

<<<<<<< HEAD
	tmjson "github.com/tendermint/tendermint/libs/json"
	"github.com/tendermint/tendermint/types"

=======
>>>>>>> 9d9791d9
	libshare "github.com/celestiaorg/go-square/v2/share"
	"github.com/celestiaorg/rsmt2d"

	"github.com/celestiaorg/celestia-node/header"
	headerServ "github.com/celestiaorg/celestia-node/nodebuilder/header"
	"github.com/celestiaorg/celestia-node/share"
	"github.com/celestiaorg/celestia-node/share/shwap"
)

var _ Module = (*API)(nil)

<<<<<<< HEAD
// GetRangeResult wraps the return value of the GetRange endpoint
// because Json-RPC doesn't support more than two return values.
type GetRangeResult struct {
	Shares []libshare.Share
	Proof  *types.ShareProof
}

// MarshalJSON marshals an GetRangeResult to JSON. Uses tendermint encoder for proof for compatibility.
func (r *GetRangeResult) MarshalJSON() ([]byte, error) {
	// alias the type to avoid going into recursion loop
	// because tmjson.Marshal invokes custom json marshaling
	type Alias GetRangeResult
	return tmjson.Marshal((*Alias)(r))
}

// UnmarshalJSON unmarshals an GetRangeResult from JSON. Uses tendermint decoder for proof for compatibility.
func (r *GetRangeResult) UnmarshalJSON(data []byte) error {
	// alias the type to avoid going into recursion loop
	// because tmjson.Unmarshal invokes custom json Unmarshaling
	type Alias GetRangeResult
	return tmjson.Unmarshal(data, (*Alias)(r))
}

=======
>>>>>>> 9d9791d9
// Module provides access to any data square or block share on the network.
//
// All Get methods provided on Module follow the following flow:
//  1. Check local storage for the requested share.
//  2. If exists
//     * Load from disk
//     * Return
//  3. If not
//     * Find provider on the network
//     * Fetch the Share from the provider
//     * Store the Share
//     * Return
//
// Any method signature changed here needs to also be changed in the API struct.
//
//go:generate mockgen -destination=mocks/api.go -package=mocks . Module
type Module interface {
	// SharesAvailable performs a subjective validation to check if the shares committed to
	// the ExtendedHeader at the specified height are available and retrievable from the network.
	// Returns an error if the shares are not available or if validation fails.
	SharesAvailable(ctx context.Context, height uint64) error

	// GetShare retrieves a specific share from the Extended Data Square (EDS) at the given height
	// using its row and column coordinates. Returns the share data or an error if retrieval fails.
	GetShare(ctx context.Context, height uint64, rowIdx, colIdx int) (libshare.Share, error)

	// GetSamples retrieves multiple shares from the Extended Data Square (EDS) specified by the header
	// at the given sample coordinates. Returns an array of samples containing the requested shares
	// or an error if retrieval fails.
	GetSamples(ctx context.Context, header *header.ExtendedHeader, indices []shwap.SampleCoords) ([]shwap.Sample, error)

	// GetEDS retrieves the complete Extended Data Square (EDS) for the specified height.
	// The EDS contains all shares organized in a 2D matrix format with erasure coding.
	// Returns the full EDS or an error if retrieval fails.
	GetEDS(ctx context.Context, height uint64) (*rsmt2d.ExtendedDataSquare, error)

	// GetRow retrieves all shares from a specific row in the Extended Data Square (EDS)
	// at the given height. Returns the complete row of shares or an error if retrieval fails.
	GetRow(ctx context.Context, height uint64, rowIdx int) (shwap.Row, error)

	// GetNamespaceData retrieves all shares that belong to the specified namespace within
	// the Extended Data Square (EDS) at the given height. The shares are returned in a
	// row-by-row order, maintaining the original layout if the namespace spans multiple rows.
	// Returns the namespace data or an error if retrieval fails.
	GetNamespaceData(
		ctx context.Context,
		height uint64,
		namespace libshare.Namespace,
	) (shwap.NamespaceData, error)

	// GetRange retrieves a range of the *original* shares and their corresponding proofs within a specific
	// namespace in the Extended Data Square (EDS) at the given height. The range is defined
	// by start and end indexes. Returns the range data with proof to the data root or an error if retrieval fails.
	GetRange(
		ctx context.Context,
		height uint64,
		start, end int,
	) (*GetRangeResult, error)
}

// API is a wrapper around Module for the RPC.
type API struct {
	Internal struct {
		SharesAvailable func(ctx context.Context, height uint64) error `perm:"read"`
		GetShare        func(
			ctx context.Context,
			height uint64,
			row, col int,
		) (libshare.Share, error) `perm:"read"`
		GetSamples func(
			ctx context.Context,
			header *header.ExtendedHeader,
			indices []shwap.SampleCoords,
		) ([]shwap.Sample, error) `perm:"read"`
		GetEDS func(
			ctx context.Context,
			height uint64,
		) (*rsmt2d.ExtendedDataSquare, error) `perm:"read"`
		GetRow func(
			context.Context,
			uint64,
			int,
		) (shwap.Row, error) `perm:"read"`
		GetNamespaceData func(
			ctx context.Context,
			height uint64,
			namespace libshare.Namespace,
		) (shwap.NamespaceData, error) `perm:"read"`
		GetRange func(
			ctx context.Context,
			height uint64,
			start, end int,
		) (*GetRangeResult, error) `perm:"read"`
	}
}

func (api *API) SharesAvailable(ctx context.Context, height uint64) error {
	return api.Internal.SharesAvailable(ctx, height)
}

func (api *API) GetShare(ctx context.Context, height uint64, row, col int) (libshare.Share, error) {
	return api.Internal.GetShare(ctx, height, row, col)
}

func (api *API) GetSamples(ctx context.Context, header *header.ExtendedHeader,
	indices []shwap.SampleCoords,
) ([]shwap.Sample, error) {
	return api.Internal.GetSamples(ctx, header, indices)
}

func (api *API) GetEDS(ctx context.Context, height uint64) (*rsmt2d.ExtendedDataSquare, error) {
	return api.Internal.GetEDS(ctx, height)
}

func (api *API) GetRow(ctx context.Context, height uint64, rowIdx int) (shwap.Row, error) {
	return api.Internal.GetRow(ctx, height, rowIdx)
}

func (api *API) GetRange(ctx context.Context, height uint64, from, to int,
) (*GetRangeResult, error) {
	return api.Internal.GetRange(ctx, height, from, to)
}

func (api *API) GetNamespaceData(
	ctx context.Context,
	height uint64,
	namespace libshare.Namespace,
) (shwap.NamespaceData, error) {
	return api.Internal.GetNamespaceData(ctx, height, namespace)
}

type module struct {
	getter shwap.Getter
	avail  share.Availability
	hs     headerServ.Module
}

func (m module) GetShare(ctx context.Context, height uint64, row, col int) (libshare.Share, error) {
	header, err := m.hs.GetByHeight(ctx, height)
	if err != nil {
		return libshare.Share{}, err
	}

	idx := shwap.SampleCoords{Row: row, Col: col}

	smpls, err := m.getter.GetSamples(ctx, header, []shwap.SampleCoords{idx})
	if err != nil {
		return libshare.Share{}, err
	}

	return smpls[0].Share, nil
}

func (m module) GetSamples(ctx context.Context, header *header.ExtendedHeader,
	indices []shwap.SampleCoords,
) ([]shwap.Sample, error) {
	return m.getter.GetSamples(ctx, header, indices)
}

func (m module) GetEDS(ctx context.Context, height uint64) (*rsmt2d.ExtendedDataSquare, error) {
	header, err := m.hs.GetByHeight(ctx, height)
	if err != nil {
		return nil, err
	}
	return m.getter.GetEDS(ctx, header)
}

func (m module) SharesAvailable(ctx context.Context, height uint64) error {
	header, err := m.hs.GetByHeight(ctx, height)
	if err != nil {
		return err
	}
	return m.avail.SharesAvailable(ctx, header)
}

func (m module) GetRange(
	ctx context.Context,
	height uint64,
	start, end int,
) (*GetRangeResult, error) {
	hdr, err := m.hs.GetByHeight(ctx, height)
	if err != nil {
		return nil, err
	}

	rngData, err := m.getter.GetRangeNamespaceData(ctx, hdr, start, end)
	if err != nil {
		return nil, err
	}
	return newGetRangeResult(start, end, &rngData, hdr.DAH)
}

func (m module) GetNamespaceData(
	ctx context.Context,
	height uint64,
	namespace libshare.Namespace,
) (shwap.NamespaceData, error) {
	header, err := m.hs.GetByHeight(ctx, height)
	if err != nil {
		return nil, err
	}
	return m.getter.GetNamespaceData(ctx, header, namespace)
}

func (m module) GetRow(ctx context.Context, height uint64, rowIdx int) (shwap.Row, error) {
	header, err := m.hs.GetByHeight(ctx, height)
	if err != nil {
		return shwap.Row{}, err
	}
	return m.getter.GetRow(ctx, header, rowIdx)
}<|MERGE_RESOLUTION|>--- conflicted
+++ resolved
@@ -3,12 +3,8 @@
 import (
 	"context"
 
-<<<<<<< HEAD
 	tmjson "github.com/tendermint/tendermint/libs/json"
-	"github.com/tendermint/tendermint/types"
-
-=======
->>>>>>> 9d9791d9
+
 	libshare "github.com/celestiaorg/go-square/v2/share"
 	"github.com/celestiaorg/rsmt2d"
 
@@ -20,32 +16,6 @@
 
 var _ Module = (*API)(nil)
 
-<<<<<<< HEAD
-// GetRangeResult wraps the return value of the GetRange endpoint
-// because Json-RPC doesn't support more than two return values.
-type GetRangeResult struct {
-	Shares []libshare.Share
-	Proof  *types.ShareProof
-}
-
-// MarshalJSON marshals an GetRangeResult to JSON. Uses tendermint encoder for proof for compatibility.
-func (r *GetRangeResult) MarshalJSON() ([]byte, error) {
-	// alias the type to avoid going into recursion loop
-	// because tmjson.Marshal invokes custom json marshaling
-	type Alias GetRangeResult
-	return tmjson.Marshal((*Alias)(r))
-}
-
-// UnmarshalJSON unmarshals an GetRangeResult from JSON. Uses tendermint decoder for proof for compatibility.
-func (r *GetRangeResult) UnmarshalJSON(data []byte) error {
-	// alias the type to avoid going into recursion loop
-	// because tmjson.Unmarshal invokes custom json Unmarshaling
-	type Alias GetRangeResult
-	return tmjson.Unmarshal(data, (*Alias)(r))
-}
-
-=======
->>>>>>> 9d9791d9
 // Module provides access to any data square or block share on the network.
 //
 // All Get methods provided on Module follow the following flow:
