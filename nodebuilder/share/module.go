--- conflicted
+++ resolved
@@ -30,11 +30,8 @@
 		fx.Supply(*cfg),
 		fx.Error(cfgErr),
 		fx.Options(options...),
-<<<<<<< HEAD
+		fx.Invoke(func(disc *disc.Discovery) {}),
 		fx.Provide(newModule),
-=======
-		fx.Invoke(func(disc *disc.Discovery) {}),
->>>>>>> d2773358
 		fx.Provide(fx.Annotate(
 			discovery(*cfg),
 			fx.OnStart(func(ctx context.Context, d *disc.Discovery) error {
@@ -175,53 +172,6 @@
 			// since the LC requires a cacheAvailability but the constructor returns a share.Availability
 			fx.Provide(cacheAvailability),
 		)
-<<<<<<< HEAD
-=======
-	case node.Bridge:
-		return fx.Module(
-			"share",
-			baseComponents,
-			bridgeAndFullComponents,
-			fx.Provide(func(store *eds.Store) share.Getter {
-				return getters.NewStoreGetter(store)
-			}),
-			fx.Invoke(func(lc fx.Lifecycle, sub *shrexsub.PubSub) error {
-				lc.Append(fx.Hook{
-					OnStart: sub.Start,
-					OnStop:  sub.Stop,
-				})
-				return nil
-			}),
-		)
-	case node.Full:
-		return fx.Module(
-			"share",
-			baseComponents,
-			bridgeAndFullComponents,
-			fx.Provide(fullGetter),
-			fx.Provide(
-				func(host host.Host, network modp2p.Network) (*shrexnd.Client, error) {
-					return shrexnd.NewClient(cfg.ShrExNDParams, host)
-				},
-			),
-			fx.Provide(
-				func(host host.Host, network modp2p.Network) (*shrexeds.Client, error) {
-					return shrexeds.NewClient(cfg.ShrExEDSParams, host)
-				},
-			),
-			fx.Provide(fx.Annotate(
-				getters.NewShrexGetter,
-				fx.OnStart(func(ctx context.Context, getter *getters.ShrexGetter) error {
-					return getter.Start(ctx)
-				}),
-				fx.OnStop(func(ctx context.Context, getter *getters.ShrexGetter) error {
-					return getter.Stop(ctx)
-				}),
-			)),
-			fx.Provide(peers.NewManager),
-			fx.Provide(getters.NewIPLDGetter),
-		)
->>>>>>> d2773358
 	default:
 		panic("invalid node type")
 	}
