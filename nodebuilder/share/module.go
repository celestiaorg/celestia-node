--- conflicted
+++ resolved
@@ -29,13 +29,8 @@
 		fx.Options(options...),
 		fx.Provide(discovery(*cfg)),
 		fx.Invoke(share.EnsureEmptySquareExists),
-<<<<<<< HEAD
-		fx.Provide(NewShareService),
-		fx.Provide(NewModule),
-=======
 		fx.Provide(newModule),
 		fxutil.ProvideAs(getters.NewIPLDGetter, new(share.Getter)),
->>>>>>> 37b4aba1
 	)
 
 	switch tp {
