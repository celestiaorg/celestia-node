package cmd

import (
	"encoding/base64"
	"errors"
	"fmt"
	"path/filepath"
	"reflect"
	"strconv"

	"github.com/spf13/cobra"

	"github.com/celestiaorg/celestia-node/blob"
	cmdnode "github.com/celestiaorg/celestia-node/cmd"
	"github.com/celestiaorg/celestia-node/share"
)

var (
	base64Flag bool

<<<<<<< HEAD
	fee      int64
	gasLimit uint64

	// flagFileInput allows the user to provide file path to the json file
	// for submitting multiple blobs.
	flagFileInput = "input-file"
=======
	gasPrice float64
>>>>>>> debad37c
)

func init() {
	Cmd.AddCommand(getCmd, getAllCmd, submitCmd, getProofCmd)

	getCmd.PersistentFlags().BoolVar(
		&base64Flag,
		"base64",
		false,
		"printed blob's data a base64 string",
	)

	getAllCmd.PersistentFlags().BoolVar(
		&base64Flag,
		"base64",
		false,
		"printed blob's data as a base64 string",
	)

	submitCmd.PersistentFlags().Float64Var(
		&gasPrice,
		"gas.price",
		float64(blob.DefaultGasPrice()),
		"specifies gas price (in utia) for blob submission.\n"+
			"Gas price will be set to default (0.002) if no value is passed",
	)
<<<<<<< HEAD

	submitCmd.PersistentFlags().Uint64Var(
		&gasLimit,
		"gas.limit",
		0,
		"sets the amount of gas that is consumed during blob submission [optional]",
	)

	// unset the default value to avoid users confusion
	submitCmd.PersistentFlags().Lookup("fee").DefValue = "0"

	submitCmd.PersistentFlags().String(flagFileInput, "", "Specify the file input")
=======
>>>>>>> debad37c
}

var Cmd = &cobra.Command{
	Use:               "blob [command]",
	Short:             "Allows to interact with the Blob Service via JSON-RPC",
	Args:              cobra.NoArgs,
	PersistentPreRunE: cmdnode.InitClient,
}

var getCmd = &cobra.Command{
	Use:   "get [height] [namespace] [commitment]",
	Args:  cobra.ExactArgs(3),
	Short: "Returns the blob for the given namespace by commitment at a particular height.",
	RunE: func(cmd *cobra.Command, args []string) error {
		client, err := cmdnode.ParseClientFromCtx(cmd.Context())
		if err != nil {
			return err
		}
		defer client.Close()

		height, err := strconv.ParseUint(args[0], 10, 64)
		if err != nil {
			return fmt.Errorf("error parsing a height:%v", err)
		}

		namespace, err := cmdnode.ParseV0Namespace(args[1])
		if err != nil {
			return fmt.Errorf("error parsing a namespace:%v", err)
		}

		commitment, err := base64.StdEncoding.DecodeString(args[2])
		if err != nil {
			return fmt.Errorf("error parsing a commitment:%v", err)
		}

		blob, err := client.Blob.Get(cmd.Context(), height, namespace, commitment)

		formatter := formatData
		if base64Flag || err != nil {
			formatter = nil
		}
		return cmdnode.PrintOutput(blob, err, formatter)
	},
}

var getAllCmd = &cobra.Command{
	Use:   "get-all [height] [namespace]",
	Args:  cobra.ExactArgs(2),
	Short: "Returns all blobs for the given namespace at a particular height.",
	RunE: func(cmd *cobra.Command, args []string) error {
		client, err := cmdnode.ParseClientFromCtx(cmd.Context())
		if err != nil {
			return err
		}
		defer client.Close()

		height, err := strconv.ParseUint(args[0], 10, 64)
		if err != nil {
			return fmt.Errorf("error parsing a height:%v", err)
		}

		namespace, err := cmdnode.ParseV0Namespace(args[1])
		if err != nil {
			return fmt.Errorf("error parsing a namespace:%v", err)
		}

		blobs, err := client.Blob.GetAll(cmd.Context(), height, []share.Namespace{namespace})
		formatter := formatData
		if base64Flag || err != nil {
			formatter = nil
		}
		return cmdnode.PrintOutput(blobs, err, formatter)
	},
}

var submitCmd = &cobra.Command{
	Use: "submit [namespace] [blobData]",
	Args: func(cmd *cobra.Command, args []string) error {
		path, err := cmd.Flags().GetString(flagFileInput)
		if err != nil {
			return err
		}

		// If there is a file path input we'll check for the file extension
		if path != "" {
			if filepath.Ext(path) != ".json" {
				return fmt.Errorf("invalid file extension, require json got %s", filepath.Ext(path))
			}

			return nil
		}

		if len(args) < 2 {
			return errors.New("submit requires two arguments: namespace and blobData")
		}

		return nil
	},
	Short: "Submit the blob(s) at the given namespace(s).\n" +
		"User can use namespace and blobData as argument for single blob submission \n" +
		"or use --input-file flag with the path to a json file for multiple blobs submission, \n" +
		`where the json file contains: 

		{
			"Blobs": [
				{
					"namespace": "0x00010203040506070809",
					"blobData": "0x676d"
				},
				{
					"namespace": "0x42690c204d39600fddd3",
					"blobData": "0x676d"
				}
			]
		}` +
		"Note:\n" +
<<<<<<< HEAD
		"* fee and gas.limit params will be calculated automatically if they are not provided as arguments",
=======
		"* only one blob is allowed to submit through the RPC.\n" +
		"* fee and gas limit params will be calculated automatically.\n",
>>>>>>> debad37c
	RunE: func(cmd *cobra.Command, args []string) error {
		client, err := cmdnode.ParseClientFromCtx(cmd.Context())
		if err != nil {
			return err
		}
		defer client.Close()

		path, err := cmd.Flags().GetString(flagFileInput)
		if err != nil {
			return err
		}

		jsonBlobs := make([]blobJSON, 0)
		// In case of there is a file input, get the namespace and blob from the arguments
		if path != "" {
			paresdBlobs, err := parseSubmitBlobs(path)
			if err != nil {
				return err
			}

			jsonBlobs = append(jsonBlobs, paresdBlobs...)
		} else {
			jsonBlobs = append(jsonBlobs, blobJSON{Namespace: args[0], BlobData: args[1]})
		}

		var blobs []*blob.Blob
		var commitments []blob.Commitment
		for _, jsonBlob := range jsonBlobs {
			blob, err := getBlobFromArguments(jsonBlob.Namespace, jsonBlob.BlobData)
			if err != nil {
				return err
			}
			blobs = append(blobs, blob)
			commitments = append(commitments, blob.Commitment)
		}

		height, err := client.Blob.Submit(
			cmd.Context(),
<<<<<<< HEAD
			blobs,
			&blob.SubmitOptions{Fee: fee, GasLimit: gasLimit},
=======
			[]*blob.Blob{parsedBlob},
			blob.GasPrice(gasPrice),
>>>>>>> debad37c
		)

		response := struct {
			Height      uint64            `json:"height"`
			Commitments []blob.Commitment `json:"commitments"`
		}{
			Height:      height,
			Commitments: commitments,
		}
		return cmdnode.PrintOutput(response, err, nil)
	},
}

func getBlobFromArguments(namespaceArg, blobArg string) (*blob.Blob, error) {
	namespace, err := cmdnode.ParseV0Namespace(namespaceArg)
	if err != nil {
		return nil, fmt.Errorf("error parsing a namespace:%v", err)
	}

	parsedBlob, err := blob.NewBlobV0(namespace, []byte(blobArg))
	if err != nil {
		return nil, fmt.Errorf("error creating a blob:%v", err)
	}

	return parsedBlob, nil
}

var getProofCmd = &cobra.Command{
	Use:   "get-proof [height] [namespace] [commitment]",
	Args:  cobra.ExactArgs(3),
	Short: "Retrieves the blob in the given namespaces at the given height by commitment and returns its Proof.",
	RunE: func(cmd *cobra.Command, args []string) error {
		client, err := cmdnode.ParseClientFromCtx(cmd.Context())
		if err != nil {
			return err
		}
		defer client.Close()

		height, err := strconv.ParseUint(args[0], 10, 64)
		if err != nil {
			return fmt.Errorf("error parsing a height:%v", err)
		}

		namespace, err := cmdnode.ParseV0Namespace(args[1])
		if err != nil {
			return fmt.Errorf("error parsing a namespace:%v", err)
		}

		commitment, err := base64.StdEncoding.DecodeString(args[2])
		if err != nil {
			return fmt.Errorf("error parsing a commitment:%v", err)
		}

		proof, err := client.Blob.GetProof(cmd.Context(), height, namespace, commitment)
		return cmdnode.PrintOutput(proof, err, nil)
	},
}

func formatData(data interface{}) interface{} {
	type tempBlob struct {
		Namespace    []byte `json:"namespace"`
		Data         string `json:"data"`
		ShareVersion uint32 `json:"share_version"`
		Commitment   []byte `json:"commitment"`
	}

	if reflect.TypeOf(data).Kind() == reflect.Slice {
		blobs := data.([]*blob.Blob)
		result := make([]tempBlob, len(blobs))
		for i, b := range blobs {
			result[i] = tempBlob{
				Namespace:    b.Namespace(),
				Data:         string(b.Data),
				ShareVersion: b.ShareVersion,
				Commitment:   b.Commitment,
			}
		}
		return result
	}

	b := data.(*blob.Blob)
	return tempBlob{
		Namespace:    b.Namespace(),
		Data:         string(b.Data),
		ShareVersion: b.ShareVersion,
		Commitment:   b.Commitment,
	}
}<|MERGE_RESOLUTION|>--- conflicted
+++ resolved
@@ -18,16 +18,11 @@
 var (
 	base64Flag bool
 
-<<<<<<< HEAD
-	fee      int64
-	gasLimit uint64
+	gasPrice float64
 
 	// flagFileInput allows the user to provide file path to the json file
 	// for submitting multiple blobs.
 	flagFileInput = "input-file"
-=======
-	gasPrice float64
->>>>>>> debad37c
 )
 
 func init() {
@@ -54,21 +49,8 @@
 		"specifies gas price (in utia) for blob submission.\n"+
 			"Gas price will be set to default (0.002) if no value is passed",
 	)
-<<<<<<< HEAD
-
-	submitCmd.PersistentFlags().Uint64Var(
-		&gasLimit,
-		"gas.limit",
-		0,
-		"sets the amount of gas that is consumed during blob submission [optional]",
-	)
-
-	// unset the default value to avoid users confusion
-	submitCmd.PersistentFlags().Lookup("fee").DefValue = "0"
 
 	submitCmd.PersistentFlags().String(flagFileInput, "", "Specify the file input")
-=======
->>>>>>> debad37c
 }
 
 var Cmd = &cobra.Command{
@@ -185,12 +167,7 @@
 			]
 		}` +
 		"Note:\n" +
-<<<<<<< HEAD
-		"* fee and gas.limit params will be calculated automatically if they are not provided as arguments",
-=======
-		"* only one blob is allowed to submit through the RPC.\n" +
 		"* fee and gas limit params will be calculated automatically.\n",
->>>>>>> debad37c
 	RunE: func(cmd *cobra.Command, args []string) error {
 		client, err := cmdnode.ParseClientFromCtx(cmd.Context())
 		if err != nil {
@@ -229,13 +206,8 @@
 
 		height, err := client.Blob.Submit(
 			cmd.Context(),
-<<<<<<< HEAD
 			blobs,
-			&blob.SubmitOptions{Fee: fee, GasLimit: gasLimit},
-=======
-			[]*blob.Blob{parsedBlob},
 			blob.GasPrice(gasPrice),
->>>>>>> debad37c
 		)
 
 		response := struct {
