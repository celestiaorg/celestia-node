package nodebuilder

import (
	"context"
	"fmt"
	"time"

	"github.com/libp2p/go-libp2p/core/peer"
	"go.opentelemetry.io/otel/exporters/otlp/otlpmetric/otlpmetrichttp"
	"go.opentelemetry.io/otel/metric/global"
	"go.opentelemetry.io/otel/sdk/metric"
	"go.opentelemetry.io/otel/sdk/resource"
	semconv "go.opentelemetry.io/otel/semconv/v1.11.0"
	"go.uber.org/fx"

	fraud "github.com/celestiaorg/celestia-node/fraud"
	"github.com/celestiaorg/celestia-node/nodebuilder/das"
	modheader "github.com/celestiaorg/celestia-node/nodebuilder/header"
	"github.com/celestiaorg/celestia-node/nodebuilder/node"
	"github.com/celestiaorg/celestia-node/nodebuilder/p2p"
	"github.com/celestiaorg/celestia-node/state"
)

// WithNetwork specifies the Network to which the Node should connect to.
// WARNING: Use this option with caution and never run the Node with different networks over the
// same persisted Store.
func WithNetwork(net p2p.Network) fx.Option {
	return fx.Replace(net)
}

// WithBootstrappers sets custom bootstrap peers.
func WithBootstrappers(peers p2p.Bootstrappers) fx.Option {
	return fx.Replace(peers)
}

// WithMetrics enables metrics exporting for the node.
func WithMetrics(metricOpts []otlpmetrichttp.Option, nodeType node.Type) fx.Option {
	baseComponents := fx.Options(
		fx.Supply(metricOpts),
		fx.Invoke(initializeMetrics),
		fx.Invoke(state.WithMetrics),
		fx.Invoke(fraud.WithMetrics),
		fx.Invoke(node.WithMetrics),
		fx.Invoke(modheader.WithMetrics),
<<<<<<< HEAD
		fx.Invoke(p2p.WithMetrics),
=======
>>>>>>> 0b81f591
	)

	var opts fx.Option
	switch nodeType {
	case node.Full, node.Light:
		opts = fx.Options(
			baseComponents,
			fx.Invoke(das.WithMetrics),
			// add more monitoring here
		)
	case node.Bridge:
		opts = fx.Options(
			baseComponents,
			// add more monitoring here
		)
	default:
		panic("invalid node type")
	}
	return opts
}

// var p2pOpts fx.Option
// switch cfg.P2P.MetricsLevel {
// case p2p.ObservabilityLevelInfo:
// 	p2pOpts = fx.Options(
// 		baseComponents,
// 	)
// case p2p.ObservabilityLevelDebug, p2p.ObservabilityLevelError:
// 	p2pOpts = fx.Options(
// 		baseComponents,
// 		fx.Invoke(p2p.WithInfoMetrics),
// 		fx.Invoke(p2p.WithDebugMetrics),
// 	)
// default:
// 	p2pOpts = fx.Options()
// }

// baseComponents = fx.Options(baseComponents, p2pOpts)
// initializeMetrics initializes the global meter provider.
func initializeMetrics(
	ctx context.Context,
	lc fx.Lifecycle,
	peerID peer.ID,
	nodeType node.Type,
	opts []otlpmetrichttp.Option,
) error {
	exp, err := otlpmetrichttp.New(ctx, opts...)
	if err != nil {
		return err
	}

	provider := metric.NewMeterProvider(
		metric.WithReader(metric.NewPeriodicReader(exp, metric.WithTimeout(2*time.Second))),
		metric.WithResource(resource.NewWithAttributes(
			semconv.SchemaURL,
			semconv.ServiceNameKey.String(fmt.Sprintf("Celestia-%s", nodeType.String())),
			// TODO(@Wondertan): Versioning: semconv.ServiceVersionKey
			semconv.ServiceInstanceIDKey.String(peerID.String()),
		)))

	lc.Append(fx.Hook{
		OnStop: func(ctx context.Context) error {
			return provider.Shutdown(ctx)
		},
	})
	global.SetMeterProvider(provider)

	return nil
}<|MERGE_RESOLUTION|>--- conflicted
+++ resolved
@@ -42,10 +42,7 @@
 		fx.Invoke(fraud.WithMetrics),
 		fx.Invoke(node.WithMetrics),
 		fx.Invoke(modheader.WithMetrics),
-<<<<<<< HEAD
 		fx.Invoke(p2p.WithMetrics),
-=======
->>>>>>> 0b81f591
 	)
 
 	var opts fx.Option
@@ -67,23 +64,6 @@
 	return opts
 }
 
-// var p2pOpts fx.Option
-// switch cfg.P2P.MetricsLevel {
-// case p2p.ObservabilityLevelInfo:
-// 	p2pOpts = fx.Options(
-// 		baseComponents,
-// 	)
-// case p2p.ObservabilityLevelDebug, p2p.ObservabilityLevelError:
-// 	p2pOpts = fx.Options(
-// 		baseComponents,
-// 		fx.Invoke(p2p.WithInfoMetrics),
-// 		fx.Invoke(p2p.WithDebugMetrics),
-// 	)
-// default:
-// 	p2pOpts = fx.Options()
-// }
-
-// baseComponents = fx.Options(baseComponents, p2pOpts)
 // initializeMetrics initializes the global meter provider.
 func initializeMetrics(
 	ctx context.Context,
