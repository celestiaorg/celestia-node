--- conflicted
+++ resolved
@@ -36,14 +36,11 @@
 	ConnManager               connManagerConfig
 	RoutingTableRefreshPeriod time.Duration
 
-<<<<<<< HEAD
 	// Prometheus Agent http endpoint configuration
 	PrometheusAgentEndpoint string
 	PrometheusAgentPort     string
-=======
 	// Allowlist for IPColocation PubSub parameter, a list of string CIDRs
 	IPColocationWhitelist []string
->>>>>>> 915b7aef
 }
 
 // DefaultConfig returns default configuration for P2P subsystem.
