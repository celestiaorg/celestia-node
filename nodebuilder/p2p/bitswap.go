package p2p

import (
	"context"
	"fmt"

	"github.com/ipfs/go-bitswap"
	"github.com/ipfs/go-bitswap/network"
	"github.com/ipfs/go-datastore"
	blockstore "github.com/ipfs/go-ipfs-blockstore"
	exchange "github.com/ipfs/go-ipfs-exchange-interface"
	routinghelpers "github.com/libp2p/go-libp2p-routing-helpers"
	hst "github.com/libp2p/go-libp2p/core/host"
	"github.com/libp2p/go-libp2p/core/protocol"
	"go.uber.org/fx"

	"github.com/celestiaorg/celestia-node/share/eds"
)

const (
	// default size of bloom filter in blockStore
	defaultBloomFilterSize = 512 << 10
	// default amount of hash functions defined for bloom filter
	defaultBloomFilterHashes = 7
	// default size of arc cache in blockStore
	defaultARCCacheSize = 64 << 10
)

// dataExchange provides a constructor for IPFS block's DataExchange over BitSwap.
func dataExchange(params bitSwapParams) exchange.Interface {
	prefix := protocol.ID(fmt.Sprintf("/celestia/%s", params.Net))
	return bitswap.New(
		params.Ctx,
		network.NewFromIpfsHost(params.Host, &routinghelpers.Null{}, network.Prefix(prefix)),
		params.Bs,
		bitswap.ProvideEnabled(false),
		// NOTE: These below ar required for our protocol to work reliably.
		// See https://github.com/celestiaorg/celestia-node/issues/732
		bitswap.SetSendDontHaves(false),
		bitswap.SetSimulateDontHavesOnTimeout(false),
	)
}

func blockstoreFromDatastore(ctx context.Context, ds datastore.Batching) (blockstore.Blockstore, error) {
<<<<<<< HEAD
	bs, err := blockstore.CachedBlockstore(
=======
	return blockstore.CachedBlockstore(
>>>>>>> 03da09c5
		ctx,
		blockstore.NewBlockstore(ds),
		blockstore.CacheOpts{
			HasBloomFilterSize:   defaultBloomFilterSize,
			HasBloomFilterHashes: defaultBloomFilterHashes,
			HasARCCacheSize:      defaultARCCacheSize,
		},
	)
<<<<<<< HEAD
	if err != nil {
		return nil, err
	}
	return bs, err
}

func blockstoreFromEDSStore(ctx context.Context, store *eds.Store) (blockstore.Blockstore, error) {
	bs, err := blockstore.CachedBlockstore(
=======
}

func blockstoreFromEDSStore(ctx context.Context, store *eds.Store) (blockstore.Blockstore, error) {
	return blockstore.CachedBlockstore(
>>>>>>> 03da09c5
		ctx,
		store.Blockstore(),
		blockstore.CacheOpts{
			HasARCCacheSize: defaultARCCacheSize,
		},
	)
<<<<<<< HEAD
	if err != nil {
		return nil, err
	}
	return bs, err
=======
>>>>>>> 03da09c5
}

type bitSwapParams struct {
	fx.In

	Ctx  context.Context
	Net  Network
	Host hst.Host
	Bs   blockstore.Blockstore
}<|MERGE_RESOLUTION|>--- conflicted
+++ resolved
@@ -42,11 +42,7 @@
 }
 
 func blockstoreFromDatastore(ctx context.Context, ds datastore.Batching) (blockstore.Blockstore, error) {
-<<<<<<< HEAD
-	bs, err := blockstore.CachedBlockstore(
-=======
 	return blockstore.CachedBlockstore(
->>>>>>> 03da09c5
 		ctx,
 		blockstore.NewBlockstore(ds),
 		blockstore.CacheOpts{
@@ -55,34 +51,16 @@
 			HasARCCacheSize:      defaultARCCacheSize,
 		},
 	)
-<<<<<<< HEAD
-	if err != nil {
-		return nil, err
-	}
-	return bs, err
-}
-
-func blockstoreFromEDSStore(ctx context.Context, store *eds.Store) (blockstore.Blockstore, error) {
-	bs, err := blockstore.CachedBlockstore(
-=======
 }
 
 func blockstoreFromEDSStore(ctx context.Context, store *eds.Store) (blockstore.Blockstore, error) {
 	return blockstore.CachedBlockstore(
->>>>>>> 03da09c5
 		ctx,
 		store.Blockstore(),
 		blockstore.CacheOpts{
 			HasARCCacheSize: defaultARCCacheSize,
 		},
 	)
-<<<<<<< HEAD
-	if err != nil {
-		return nil, err
-	}
-	return bs, err
-=======
->>>>>>> 03da09c5
 }
 
 type bitSwapParams struct {
