package p2p

import (
	"context"
	"fmt"

	"github.com/ipfs/go-bitswap"
	"github.com/ipfs/go-bitswap/network"
	"github.com/ipfs/go-datastore"
	blockstore "github.com/ipfs/go-ipfs-blockstore"
	exchange "github.com/ipfs/go-ipfs-exchange-interface"
	routinghelpers "github.com/libp2p/go-libp2p-routing-helpers"
	hst "github.com/libp2p/go-libp2p/core/host"
	"github.com/libp2p/go-libp2p/core/protocol"
	"go.uber.org/fx"

	"github.com/celestiaorg/celestia-node/share/eds"
)

const (
	// default size of bloom filter in blockStore
	defaultBloomFilterSize = 512 << 10
	// default amount of hash functions defined for bloom filter
	defaultBloomFilterHashes = 7
	// default size of arc cache in blockStore
	defaultARCCacheSize = 64 << 10
)

// dataExchange provides a constructor for IPFS block's DataExchange over BitSwap.
<<<<<<< HEAD
func dataExchange(params bitSwapParams) (exchange.Interface, error) {
=======
func dataExchange(params bitSwapParams) exchange.Interface {
>>>>>>> 8b42deb9
	prefix := protocol.ID(fmt.Sprintf("/celestia/%s", params.Net))
	return bitswap.New(
		params.Ctx,
		network.NewFromIpfsHost(params.Host, &routinghelpers.Null{}, network.Prefix(prefix)),
		params.Bs,
		bitswap.ProvideEnabled(false),
		// NOTE: These below ar required for our protocol to work reliably.
		// See https://github.com/celestiaorg/celestia-node/issues/732
		bitswap.SetSendDontHaves(false),
		bitswap.SetSimulateDontHavesOnTimeout(false),
<<<<<<< HEAD
	), nil
=======
	)
>>>>>>> 8b42deb9
}

func blockstoreFromDatastore(ctx context.Context, ds datastore.Batching) (blockstore.Blockstore, error) {
	bs, err := blockstore.CachedBlockstore(
		ctx,
		blockstore.NewBlockstore(ds),
		blockstore.CacheOpts{
			HasBloomFilterSize:   defaultBloomFilterSize,
			HasBloomFilterHashes: defaultBloomFilterHashes,
			HasARCCacheSize:      defaultARCCacheSize,
		},
	)
	if err != nil {
		return nil, err
	}
	return bs, err
}

func blockstoreFromEDSStore(ctx context.Context, store *eds.Store) (blockstore.Blockstore, error) {
	bs, err := blockstore.CachedBlockstore(
		ctx,
		store.Blockstore(),
		blockstore.CacheOpts{
			HasARCCacheSize: defaultARCCacheSize,
		},
	)
	if err != nil {
		return nil, err
	}
	return bs, err
}

type bitSwapParams struct {
	fx.In

	Ctx  context.Context
	Net  Network
	Host hst.Host
	Bs   blockstore.Blockstore
}<|MERGE_RESOLUTION|>--- conflicted
+++ resolved
@@ -27,11 +27,7 @@
 )
 
 // dataExchange provides a constructor for IPFS block's DataExchange over BitSwap.
-<<<<<<< HEAD
-func dataExchange(params bitSwapParams) (exchange.Interface, error) {
-=======
 func dataExchange(params bitSwapParams) exchange.Interface {
->>>>>>> 8b42deb9
 	prefix := protocol.ID(fmt.Sprintf("/celestia/%s", params.Net))
 	return bitswap.New(
 		params.Ctx,
@@ -42,11 +38,7 @@
 		// See https://github.com/celestiaorg/celestia-node/issues/732
 		bitswap.SetSendDontHaves(false),
 		bitswap.SetSimulateDontHavesOnTimeout(false),
-<<<<<<< HEAD
-	), nil
-=======
 	)
->>>>>>> 8b42deb9
 }
 
 func blockstoreFromDatastore(ctx context.Context, ds datastore.Batching) (blockstore.Blockstore, error) {
