package swamp

import (
	"context"
	"time"

	"github.com/cosmos/cosmos-sdk/client/flags"

	"github.com/celestiaorg/celestia-app/testutil/testnode"
)

// FillBlocks produces the given amount of contiguous blocks with customizable size.
// The returned channel reports when the process is finished.
<<<<<<< HEAD
func (s *Swamp) FillBlocks(ctx context.Context, bsize, blocks int) chan error {
	// TODO @renaynay: figure out why sleep is necessary to prevent flakeyness for macOS
	time.Sleep(time.Millisecond * 50)
=======
func FillBlocks(ctx context.Context, cctx testnode.Context, accounts []string, bsize, blocks int) chan error {
>>>>>>> dd44463d
	errCh := make(chan error)
	go func() {
		// TODO: FillBlock must respect the context
		// fill blocks is not working correctly without sleep rn.
		time.Sleep(time.Millisecond * 50)
		var err error
		for i := 0; i < blocks; i++ {
			_, err = cctx.FillBlock(bsize, accounts, flags.BroadcastBlock)
			if err != nil {
				break
			}
		}

		select {
		case errCh <- err:
		case <-ctx.Done():
		}
	}()
	return errCh
}<|MERGE_RESOLUTION|>--- conflicted
+++ resolved
@@ -11,13 +11,7 @@
 
 // FillBlocks produces the given amount of contiguous blocks with customizable size.
 // The returned channel reports when the process is finished.
-<<<<<<< HEAD
-func (s *Swamp) FillBlocks(ctx context.Context, bsize, blocks int) chan error {
-	// TODO @renaynay: figure out why sleep is necessary to prevent flakeyness for macOS
-	time.Sleep(time.Millisecond * 50)
-=======
 func FillBlocks(ctx context.Context, cctx testnode.Context, accounts []string, bsize, blocks int) chan error {
->>>>>>> dd44463d
 	errCh := make(chan error)
 	go func() {
 		// TODO: FillBlock must respect the context
