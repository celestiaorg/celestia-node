--- conflicted
+++ resolved
@@ -5,7 +5,6 @@
 	"time"
 
 	"github.com/cosmos/cosmos-sdk/client/flags"
-	sdk "github.com/cosmos/cosmos-sdk/types"
 	authtx "github.com/cosmos/cosmos-sdk/x/auth/tx"
 
 	"github.com/celestiaorg/celestia-app/v4/test/util/testnode"
@@ -30,20 +29,14 @@
 		// fill blocks is not working correctly without sleep rn.
 		time.Sleep(time.Millisecond * 50)
 		var err error
-<<<<<<< HEAD
-		for i := 0; i < blocks; i++ {
-			var resp *sdk.TxResponse
-			resp, err = cctx.FillBlock(bsize, account, flags.BroadcastSync)
+		for range blocks {
+			txResp, err := cctx.FillBlock(bsize, account, flags.BroadcastSync)
 			if err != nil {
 				break
 			}
 
 			// ensure each tx is included before moving on to avoid account sequence mismatch errors in tests.
-			err = waitForTxResponse(cctx, resp.TxHash, time.Second*1)
-=======
-		for range blocks {
-			txResp, err := cctx.FillBlock(bsize, account, flags.BroadcastBlock)
->>>>>>> 21e54fef
+			err = waitForTxResponse(cctx, txResp.TxHash, time.Second*1)
 			if err != nil {
 				break
 			}
@@ -55,8 +48,7 @@
 		case <-ctx.Done():
 		}
 	}()
-<<<<<<< HEAD
-	return errCh
+	return heightCh, errCh
 }
 
 // waitForTxResponse polls for a tx hash, returns an error if the query is not successful within the given timeout.
@@ -79,7 +71,4 @@
 			return nil
 		}
 	}
-=======
-	return heightCh, errCh
->>>>>>> 21e54fef
 }