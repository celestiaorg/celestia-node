//go:build integration

package tastora

import (
	"bytes"
	"context"
	"testing"
	"time"

	"github.com/stretchr/testify/suite"

	"github.com/celestiaorg/go-square/v2/share"

	nodeblob "github.com/celestiaorg/celestia-node/blob"
	"github.com/celestiaorg/celestia-node/state"
)

// BlobTestSuite provides comprehensive testing of the Blob module APIs.
// Tests blob submission, retrieval, and validation functionality.
type BlobTestSuite struct {
	suite.Suite
	framework *Framework
}

func TestBlobTestSuite(t *testing.T) {
	if testing.Short() {
		t.Skip("skipping Blob module integration tests in short mode")
	}
	suite.Run(t, &BlobTestSuite{})
}

func (s *BlobTestSuite) SetupSuite() {
	s.framework = NewFramework(s.T(), WithValidators(1))
	ctx, cancel := context.WithTimeout(context.Background(), 5*time.Minute)
	defer cancel()
	s.Require().NoError(s.framework.SetupNetwork(ctx))
}

// TestBlobSubmit_SingleBlob tests blob submission API with a single blob
func (s *BlobTestSuite) TestBlobSubmit_SingleBlob() {
	ctx, cancel := context.WithTimeout(context.Background(), 120*time.Second)
	defer cancel()

	bridgeNode := s.framework.GetBridgeNodes()[0]
	client := s.framework.GetNodeRPCClient(ctx, bridgeNode)

<<<<<<< HEAD
	// Bridge nodes are automatically funded by the framework

=======
>>>>>>> ecddabeb
	// Create test blob
	namespace, err := share.NewV0Namespace(bytes.Repeat([]byte{0x01}, 10))
	s.Require().NoError(err)

	data := []byte("Hello Celestia single blob test")
	nodeAddr, err := client.State.AccountAddress(ctx)
	s.Require().NoError(err)

	libBlob, err := share.NewV1Blob(namespace, data, nodeAddr.Bytes())
	s.Require().NoError(err)

	nodeBlobs, err := nodeblob.ToNodeBlobs(libBlob)
	s.Require().NoError(err)

	// Submit blob via Submit API
	txConfig := state.NewTxConfig(state.WithGas(200_000), state.WithGasPrice(5000))
	height, err := client.Blob.Submit(ctx, nodeBlobs, txConfig)
	s.Require().NoError(err)
	s.Require().NotZero(height)

	// Wait for inclusion
	_, err = client.Header.WaitForHeight(ctx, height)
	s.Require().NoError(err)

	// Verify blob can be retrieved
	retrievedBlob, err := client.Blob.Get(ctx, height, namespace, nodeBlobs[0].Commitment)
	s.Require().NoError(err)
	s.Require().NotNil(retrievedBlob)

	retrievedData := bytes.TrimRight(retrievedBlob.Data(), "\x00")
	s.Assert().Equal(data, retrievedData)
	s.Assert().True(retrievedBlob.Namespace().Equals(namespace))
}

// TestBlobSubmit_MultipleBlobs tests blob submission API with multiple blobs
func (s *BlobTestSuite) TestBlobSubmit_MultipleBlobs() {
	ctx, cancel := context.WithTimeout(context.Background(), 120*time.Second)
	defer cancel()

	bridgeNode := s.framework.GetBridgeNodes()[0]
	client := s.framework.GetNodeRPCClient(ctx, bridgeNode)

<<<<<<< HEAD
	// Bridge nodes are automatically funded by the framework

=======
>>>>>>> ecddabeb
	// Create test namespace and blobs
	namespace, err := share.NewV0Namespace(bytes.Repeat([]byte{0x02}, 10))
	s.Require().NoError(err)

	nodeAddr, err := client.State.AccountAddress(ctx)
	s.Require().NoError(err)

	data1 := []byte("Multiple blob test data 1")
	data2 := []byte("Multiple blob test data 2")

	libBlob1, err := share.NewV1Blob(namespace, data1, nodeAddr.Bytes())
	s.Require().NoError(err)
	libBlob2, err := share.NewV1Blob(namespace, data2, nodeAddr.Bytes())
	s.Require().NoError(err)

	nodeBlobs, err := nodeblob.ToNodeBlobs(libBlob1, libBlob2)
	s.Require().NoError(err)

	// Submit multiple blobs via Submit API
	txConfig := state.NewTxConfig(state.WithGas(400_000), state.WithGasPrice(5000))
	height, err := client.Blob.Submit(ctx, nodeBlobs, txConfig)
	s.Require().NoError(err)
	s.Require().NotZero(height)

	// Wait for inclusion
	_, err = client.Header.WaitForHeight(ctx, height)
	s.Require().NoError(err)

	// Verify all blobs can be retrieved
	retrievedBlobs, err := client.Blob.GetAll(ctx, height, []share.Namespace{namespace})
	s.Require().NoError(err)
	s.Require().Len(retrievedBlobs, 2)

	// Verify individual blob retrieval
	for i, nodeBlob := range nodeBlobs {
		retrievedBlob, err := client.Blob.Get(ctx, height, namespace, nodeBlob.Commitment)
		s.Require().NoError(err)
		s.Require().NotNil(retrievedBlob)

		retrievedData := bytes.TrimRight(retrievedBlob.Data(), "\x00")
		if i == 0 {
			s.Assert().Equal(data1, retrievedData)
		} else {
			s.Assert().Equal(data2, retrievedData)
		}
	}
}

// TestBlobGet_ExistingBlob tests blob retrieval API for existing blobs
func (s *BlobTestSuite) TestBlobGet_ExistingBlob() {
	ctx, cancel := context.WithTimeout(context.Background(), 60*time.Second)
	defer cancel()

	bridgeNode := s.framework.GetBridgeNodes()[0]
	client := s.framework.GetNodeRPCClient(ctx, bridgeNode)

<<<<<<< HEAD
	// Explicit funding approach - create wallet and fund the node account directly

=======
>>>>>>> ecddabeb
	namespace, err := share.NewV0Namespace(bytes.Repeat([]byte{0x03}, 10))
	s.Require().NoError(err)

	nodeAddr, err := client.State.AccountAddress(ctx)
	s.Require().NoError(err)

	data := []byte("Test blob for Get API")
	libBlob, err := share.NewV1Blob(namespace, data, nodeAddr.Bytes())
	s.Require().NoError(err)

	nodeBlobs, err := nodeblob.ToNodeBlobs(libBlob)
	s.Require().NoError(err)

	// Submit blob via Submit API
	txConfig := state.NewTxConfig(state.WithGas(200_000), state.WithGasPrice(5000))
	height, err := client.Blob.Submit(ctx, nodeBlobs, txConfig)
	s.Require().NoError(err)
	s.Require().NotZero(height)

	// Wait for inclusion
	_, err = client.Header.WaitForHeight(ctx, height)
	s.Require().NoError(err)

	// Verify blob can be retrieved
	retrievedBlob, err := client.Blob.Get(ctx, height, namespace, nodeBlobs[0].Commitment)
	s.Require().NoError(err)
	s.Require().NotNil(retrievedBlob)

	retrievedData := bytes.TrimRight(retrievedBlob.Data(), "\x00")
	s.Assert().Equal(data, retrievedData)
	s.Assert().True(retrievedBlob.Namespace().Equals(namespace))
	s.Assert().Equal(share.ShareVersionOne, retrievedBlob.ShareVersion())
}

// TestBlobGet_NonExistentBlob tests blob retrieval API error handling
func (s *BlobTestSuite) TestBlobGet_NonExistentBlob() {
	ctx, cancel := context.WithTimeout(context.Background(), 30*time.Second)
	defer cancel()

	bridgeNode := s.framework.GetBridgeNodes()[0]
	client := s.framework.GetNodeRPCClient(ctx, bridgeNode)

	namespace, err := share.NewV0Namespace(bytes.Repeat([]byte{0x04}, 10))
	s.Require().NoError(err)

	// Try to get non-existent blob
	nonExistentCommitment := bytes.Repeat([]byte{0xFF}, 32)
	_, err = client.Blob.Get(ctx, 1, namespace, nonExistentCommitment)
	s.Require().Error(err)
	s.Assert().Contains(err.Error(), "blob: not found")
}

// TestBlobGetAll_ValidNamespace tests GetAll API with valid namespace
func (s *BlobTestSuite) TestBlobGetAll_ValidNamespace() {
	ctx, cancel := context.WithTimeout(context.Background(), 120*time.Second) // Increased timeout
	defer cancel()

	bridgeNode := s.framework.GetBridgeNodes()[0]
	client := s.framework.GetNodeRPCClient(ctx, bridgeNode)

<<<<<<< HEAD
	// Explicit funding approach - create wallet and fund the node account directly

=======
>>>>>>> ecddabeb
	// Create test namespace
	namespace, err := share.NewV0Namespace(bytes.Repeat([]byte{0x05}, 10))
	s.Require().NoError(err)

	nodeAddr, err := client.State.AccountAddress(ctx)
	s.Require().NoError(err)

	// Submit multiple blobs to same namespace
	data1 := []byte("GetAll test data 1")
	data2 := []byte("GetAll test data 2")

	libBlob1, err := share.NewV1Blob(namespace, data1, nodeAddr.Bytes())
	s.Require().NoError(err)
	libBlob2, err := share.NewV1Blob(namespace, data2, nodeAddr.Bytes())
	s.Require().NoError(err)

	nodeBlobs, err := nodeblob.ToNodeBlobs(libBlob1, libBlob2)
	s.Require().NoError(err)

	txConfig := state.NewTxConfig(state.WithGas(400_000), state.WithGasPrice(5000))
	height, err := client.Blob.Submit(ctx, nodeBlobs, txConfig)
	s.Require().NoError(err)

	// Wait for inclusion
	_, err = client.Header.WaitForHeight(ctx, height)
	s.Require().NoError(err)

	// Test GetAll API
	retrievedBlobs, err := client.Blob.GetAll(ctx, height, []share.Namespace{namespace})
	s.Require().NoError(err)
	s.Require().Len(retrievedBlobs, 2)

	// Verify all blobs belong to correct namespace
	for _, blob := range retrievedBlobs {
		s.Assert().True(blob.Namespace().Equals(namespace))
	}
}

// TestBlobGetProof_ValidBlob tests GetProof API functionality
func (s *BlobTestSuite) TestBlobGetProof_ValidBlob() {
	ctx, cancel := context.WithTimeout(context.Background(), 60*time.Second)
	defer cancel()

	bridgeNode := s.framework.GetBridgeNodes()[0]
	client := s.framework.GetNodeRPCClient(ctx, bridgeNode)

	// Create and submit test blob
	namespace, err := share.NewV0Namespace(bytes.Repeat([]byte{0x06}, 10))
	s.Require().NoError(err)

	data := []byte("Proof test data")
	nodeAddr, err := client.State.AccountAddress(ctx)
	s.Require().NoError(err)

	libBlob, err := share.NewV1Blob(namespace, data, nodeAddr.Bytes())
	s.Require().NoError(err)

	nodeBlobs, err := nodeblob.ToNodeBlobs(libBlob)
	s.Require().NoError(err)

	txConfig := state.NewTxConfig(state.WithGas(200_000), state.WithGasPrice(5000))
	height, err := client.Blob.Submit(ctx, nodeBlobs, txConfig)
	s.Require().NoError(err)

	// Wait for inclusion
	_, err = client.Header.WaitForHeight(ctx, height)
	s.Require().NoError(err)

	// Test GetProof API
	proof, err := client.Blob.GetProof(ctx, height, namespace, nodeBlobs[0].Commitment)
	s.Require().NoError(err)
	s.Require().NotNil(proof)
	s.Require().NotEmpty(proof)

	// Test Included API with the proof
	included, err := client.Blob.Included(ctx, height, namespace, proof, nodeBlobs[0].Commitment)
	s.Require().NoError(err)
	s.Assert().True(included)
}

// TestBlobMixedVersions tests mixed V0 and V1 blob scenarios
func (s *BlobTestSuite) TestBlobMixedVersions() {
	ctx, cancel := context.WithTimeout(context.Background(), 60*time.Second)
	defer cancel()

	bridgeNode := s.framework.GetBridgeNodes()[0]
	client := s.framework.GetNodeRPCClient(ctx, bridgeNode)

<<<<<<< HEAD
	// Explicit funding approach - create wallet and fund the node account directly

=======
>>>>>>> ecddabeb
	namespace, err := share.NewV0Namespace(bytes.Repeat([]byte{0x07}, 10))
	s.Require().NoError(err)

	nodeAddr, err := client.State.AccountAddress(ctx)
	s.Require().NoError(err)

	dataV0 := []byte("V0 blob data")
	dataV1 := []byte("V1 blob data")

	// Create V0 blob (no signer)
	libBlobV0, err := share.NewV0Blob(namespace, dataV0)
	s.Require().NoError(err)

	// Create V1 blob (with signer)
	libBlobV1, err := share.NewV1Blob(namespace, dataV1, nodeAddr.Bytes())
	s.Require().NoError(err)

	nodeBlobs, err := nodeblob.ToNodeBlobs(libBlobV0, libBlobV1)
	s.Require().NoError(err)

	// Submit mixed blobs via Submit API
	txConfig := state.NewTxConfig(state.WithGas(400_000), state.WithGasPrice(5000))
	height, err := client.Blob.Submit(ctx, nodeBlobs, txConfig)
	s.Require().NoError(err)
	s.Require().NotZero(height)

	// Wait for inclusion
	_, err = client.Header.WaitForHeight(ctx, height)
	s.Require().NoError(err)

	// Verify all blobs can be retrieved
	retrievedBlobs, err := client.Blob.GetAll(ctx, height, []share.Namespace{namespace})
	s.Require().NoError(err)
	s.Require().Len(retrievedBlobs, 2)

	// Verify blob versions and data
	foundV0 := false
	foundV1 := false
	for _, blob := range retrievedBlobs {
		s.Assert().True(blob.Namespace().Equals(namespace))
		retrievedData := bytes.TrimRight(blob.Data(), "\x00")

		if blob.ShareVersion() == share.ShareVersionZero {
			foundV0 = true
			s.Assert().Equal(dataV0, retrievedData)
			s.Assert().Nil(blob.Signer())
		} else if blob.ShareVersion() == share.ShareVersionOne {
			foundV1 = true
			s.Assert().Equal(dataV1, retrievedData)
			s.Assert().NotNil(blob.Signer())
		}
	}

	s.Assert().True(foundV0, "V0 blob should be found")
	s.Assert().True(foundV1, "V1 blob should be found")
}<|MERGE_RESOLUTION|>--- conflicted
+++ resolved
@@ -45,11 +45,6 @@
 	bridgeNode := s.framework.GetBridgeNodes()[0]
 	client := s.framework.GetNodeRPCClient(ctx, bridgeNode)
 
-<<<<<<< HEAD
-	// Bridge nodes are automatically funded by the framework
-
-=======
->>>>>>> ecddabeb
 	// Create test blob
 	namespace, err := share.NewV0Namespace(bytes.Repeat([]byte{0x01}, 10))
 	s.Require().NoError(err)
@@ -92,11 +87,6 @@
 	bridgeNode := s.framework.GetBridgeNodes()[0]
 	client := s.framework.GetNodeRPCClient(ctx, bridgeNode)
 
-<<<<<<< HEAD
-	// Bridge nodes are automatically funded by the framework
-
-=======
->>>>>>> ecddabeb
 	// Create test namespace and blobs
 	namespace, err := share.NewV0Namespace(bytes.Repeat([]byte{0x02}, 10))
 	s.Require().NoError(err)
@@ -153,11 +143,6 @@
 	bridgeNode := s.framework.GetBridgeNodes()[0]
 	client := s.framework.GetNodeRPCClient(ctx, bridgeNode)
 
-<<<<<<< HEAD
-	// Explicit funding approach - create wallet and fund the node account directly
-
-=======
->>>>>>> ecddabeb
 	namespace, err := share.NewV0Namespace(bytes.Repeat([]byte{0x03}, 10))
 	s.Require().NoError(err)
 
@@ -218,11 +203,6 @@
 	bridgeNode := s.framework.GetBridgeNodes()[0]
 	client := s.framework.GetNodeRPCClient(ctx, bridgeNode)
 
-<<<<<<< HEAD
-	// Explicit funding approach - create wallet and fund the node account directly
-
-=======
->>>>>>> ecddabeb
 	// Create test namespace
 	namespace, err := share.NewV0Namespace(bytes.Repeat([]byte{0x05}, 10))
 	s.Require().NoError(err)
@@ -311,11 +291,6 @@
 	bridgeNode := s.framework.GetBridgeNodes()[0]
 	client := s.framework.GetNodeRPCClient(ctx, bridgeNode)
 
-<<<<<<< HEAD
-	// Explicit funding approach - create wallet and fund the node account directly
-
-=======
->>>>>>> ecddabeb
 	namespace, err := share.NewV0Namespace(bytes.Repeat([]byte{0x07}, 10))
 	s.Require().NoError(err)
 
