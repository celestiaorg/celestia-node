package cmd

import (
	"encoding/base64"
	"encoding/hex"
	"encoding/json"
	"fmt"
	"os"
	"strings"

	"github.com/spf13/cobra"
	flag "github.com/spf13/pflag"

	libshare "github.com/celestiaorg/go-square/v2/share"

	"github.com/celestiaorg/celestia-node/nodebuilder/core"
	"github.com/celestiaorg/celestia-node/nodebuilder/header"
	"github.com/celestiaorg/celestia-node/nodebuilder/node"
	"github.com/celestiaorg/celestia-node/nodebuilder/p2p"
	"github.com/celestiaorg/celestia-node/nodebuilder/pruner"
	rpc_cfg "github.com/celestiaorg/celestia-node/nodebuilder/rpc"
	"github.com/celestiaorg/celestia-node/nodebuilder/state"
)

func PrintOutput(data any, err error, formatData func(any) any) error {
	switch {
	case err != nil:
		data = err.Error()
	case formatData != nil:
		data = formatData(data)
	}

	resp := struct {
		Result any `json:"result"`
	}{
		Result: data,
	}

	bytes, err := json.MarshalIndent(resp, "", "  ")
	if err != nil {
		return err
	}
	fmt.Fprintln(os.Stdout, string(bytes))
	return nil
}

// ParseV0Namespace parses a namespace from a base64 or hex string. The param
// is expected to be the user-specified portion of a v0 namespace ID (i.e. the
// last 10 bytes).
func ParseV0Namespace(param string) (libshare.Namespace, error) {
	userBytes, err := DecodeToBytes(param)
	if err != nil {
		return libshare.Namespace{}, err
	}

	// if the namespace ID is <= 10 bytes, left pad it with 0s
	return libshare.NewV0Namespace(userBytes)
}

// DecodeToBytes decodes a Base64 or hex input string into a byte slice.
func DecodeToBytes(param string) ([]byte, error) {
	if strings.HasPrefix(param, "0x") {
		decoded, err := hex.DecodeString(param[2:])
		if err != nil {
			return nil, fmt.Errorf("error decoding namespace ID: %w", err)
		}
		return decoded, nil
	}
	// otherwise, it's just a base64 string
	decoded, err := base64.StdEncoding.DecodeString(param)
	if err != nil {
		return nil, fmt.Errorf("error decoding namespace ID: %w", err)
	}
	return decoded, nil
}

func PersistentPreRunEnv(cmd *cobra.Command, nodeType node.Type, _ []string) error {
	var (
		ctx = cmd.Context()
		err error
	)

	ctx = WithNodeType(ctx, nodeType)

	parsedNetwork, err := p2p.ParseNetwork(cmd)
	if err != nil {
		return err
	}
	ctx = WithNetwork(ctx, parsedNetwork)

	// loads existing config into the environment
	ctx, err = ParseNodeFlags(ctx, cmd, Network(ctx))
	if err != nil {
		return err
	}

	cfg := NodeConfig(ctx)

	err = p2p.ParseFlags(cmd, &cfg.P2P)
	if err != nil {
		return err
	}

	err = core.ParseFlags(cmd, &cfg.Core)
	if err != nil {
		return err
	}

	ctx, err = ParseMiscFlags(ctx, cmd)
	if err != nil {
		return err
	}

	state.ParseFlags(cmd, &cfg.State)
<<<<<<< HEAD
	rpc_cfg.ParseFlags(cmd, &cfg.RPC)
=======
	if err = rpc_cfg.ParseFlags(cmd, &cfg.RPC); err != nil {
		return err
	}
	gateway.ParseFlags(cmd, &cfg.Gateway)
>>>>>>> 161b07df

	pruner.ParseFlags(cmd, &cfg.Pruner, nodeType)
	switch nodeType {
	case node.Light, node.Full:
		err = header.ParseFlags(cmd, &cfg.Header)
		if err != nil {
			return err
		}
	case node.Bridge:
	default:
		panic(fmt.Sprintf("invalid node type: %v", nodeType))
	}

	// set config
	ctx = WithNodeConfig(ctx, &cfg)
	cmd.SetContext(ctx)
	return nil
}

// WithFlagSet adds the given flagset to the command.
func WithFlagSet(fset []*flag.FlagSet) func(*cobra.Command) {
	return func(c *cobra.Command) {
		for _, set := range fset {
			c.Flags().AddFlagSet(set)
		}
	}
}<|MERGE_RESOLUTION|>--- conflicted
+++ resolved
@@ -112,14 +112,9 @@
 	}
 
 	state.ParseFlags(cmd, &cfg.State)
-<<<<<<< HEAD
-	rpc_cfg.ParseFlags(cmd, &cfg.RPC)
-=======
 	if err = rpc_cfg.ParseFlags(cmd, &cfg.RPC); err != nil {
 		return err
 	}
-	gateway.ParseFlags(cmd, &cfg.Gateway)
->>>>>>> 161b07df
 
 	pruner.ParseFlags(cmd, &cfg.Pruner, nodeType)
 	switch nodeType {
