--- conflicted
+++ resolved
@@ -175,12 +175,7 @@
 
 ## openrpc-gen: Generate OpenRPC spec for Celestia-Node's RPC api
 openrpc-gen:
-<<<<<<< HEAD
-	@go run ./cmd/docgen fraud header state share das p2p node blob da
-=======
-	@echo "--> Generating OpenRPC spec"
 	@go run ${LDFLAGS} ./cmd/celestia docgen
->>>>>>> 0c019873
 .PHONY: openrpc-gen
 
 ## lint-imports: Lint only Go imports.
