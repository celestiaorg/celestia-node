SHELL=/usr/bin/env bash
PROJECTNAME=$(shell basename "$(PWD)")
BUILD_DATE=$(shell date)
LAST_COMMIT=$(shell git rev-parse HEAD)
# TODO (@OrlandoRomo) get version from git tags
CELESTIA_VERSION="0.1.0"

## help: Get more info on make commands.
help: Makefile
	@echo " Choose a command run in "$(PROJECTNAME)":"
	@sed -n 's/^##//p' $< | column -t -s ':' |  sed -e 's/^/ /'
.PHONY: help

## build: Build celestia-node binary.
build:
	@echo "--> Building Celestia"
	@go build -ldflags "-X 'main.buildTime=$(BUILD_DATE)' -X 'main.lastCommit=$(LAST_COMMIT)' -X 'main.semanticVersion=$(CELESTIA_VERSION)'" ./cmd/celestia 

## install: Builds and installs the celestia-node binary into the GOBIN directory.
install:
	@echo "--> Installing Celestia"
	@go install ./cmd/celestia
<<<<<<< HEAD

=======
.PHONY: install
>>>>>>> e158ba4c
## fmt: Formats only *.go (excluding *.pb.go *pb_test.go). Runs `gofmt & goimports` internally.
fmt:
	@find . -name '*.go' -type f -not -path "*.git*" -not -name '*.pb.go' -not -name '*pb_test.go' | xargs gofmt -w -s
	@find . -name '*.go' -type f -not -path "*.git*"  -not -name '*.pb.go' -not -name '*pb_test.go' | xargs goimports -w -local github.com/celestiaorg
	@go mod tidy
.PHONY: fmt

## lint: Linting *.go files using golangci-lint. Look for .golangci.yml for the list of linters.
lint:
	@echo "--> Running linter"
	@golangci-lint run
.PHONY: lint

## test: Running all *_test.go.
test:
	@echo "--> Running tests"
	@go test -v ./...
.PHONY: test

PB_PKGS=$(shell find . -name 'pb' -type d)
PB_CORE=$(shell go list -f {{.Dir}} -m github.com/celestiaorg/celestia-core)
PB_GOGO=$(shell go list -f {{.Dir}} -m github.com/gogo/protobuf)

## pb-gen: Generate protobuf code for all /pb/*.proto files in the project.
pb-gen:
	@echo '--> Generating protobuf'
	@for dir in $(PB_PKGS); \
		do for file in `find $$dir -type f -name "*.proto"`; \
			do protoc -I=. -I=${PB_CORE}/proto/ -I=${PB_GOGO}  --gogofaster_out . $$file; \
			echo '-->' $$file; \
		done; \
	done;
.PHONY: pb-gen<|MERGE_RESOLUTION|>--- conflicted
+++ resolved
@@ -15,16 +15,14 @@
 build:
 	@echo "--> Building Celestia"
 	@go build -ldflags "-X 'main.buildTime=$(BUILD_DATE)' -X 'main.lastCommit=$(LAST_COMMIT)' -X 'main.semanticVersion=$(CELESTIA_VERSION)'" ./cmd/celestia 
+.PHONY: build
 
 ## install: Builds and installs the celestia-node binary into the GOBIN directory.
 install:
 	@echo "--> Installing Celestia"
 	@go install ./cmd/celestia
-<<<<<<< HEAD
+.PHONY: install
 
-=======
-.PHONY: install
->>>>>>> e158ba4c
 ## fmt: Formats only *.go (excluding *.pb.go *pb_test.go). Runs `gofmt & goimports` internally.
 fmt:
 	@find . -name '*.go' -type f -not -path "*.git*" -not -name '*.pb.go' -not -name '*pb_test.go' | xargs gofmt -w -s
