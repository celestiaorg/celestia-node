package header

import (
	"context"
	"errors"
	"sync"
	"sync/atomic"
)

// errElapsedHeight is thrown when a requested height was already provided to heightSub.
var errElapsedHeight = errors.New("elapsed height")

// heightSub provides a minimalistic mechanism to wait till header for a height becomes available.
type heightSub struct {
	// height refers to the latest locally available header height
	// that has been fully verified and inserted into the subjective chain
	height       uint64 // atomic
	heightReqsLk sync.Mutex
	heightReqs   map[uint64][]chan *ExtendedHeader
}

// newHeightSub instantiates new heightSub.
func newHeightSub() *heightSub {
	return &heightSub{
		heightReqs: make(map[uint64][]chan *ExtendedHeader),
	}
}

// Height reports current height.
func (hs *heightSub) Height() uint64 {
	return atomic.LoadUint64(&hs.height)
}

// SetHeight sets the new head height for heightSub.
func (hs *heightSub) SetHeight(height uint64) {
	atomic.StoreUint64(&hs.height, height)
}

// Sub subscribes for a header of a given height.
// It can return errElapsedHeight, which means a requested header was already provided
// and caller should get it elsewhere.
func (hs *heightSub) Sub(ctx context.Context, height uint64) (*ExtendedHeader, error) {
<<<<<<< HEAD
	if hs.Height() >= height || hs.Height() == 0 { // if height is zero - intentionally avoid subscribing{
=======
	if hs.Height() >= height || hs.Height() == 0 { // if height is zero - intentionally avoid subscribing
>>>>>>> bf8c0285
		return nil, errElapsedHeight
	}

	hs.heightReqsLk.Lock()
	if hs.Height() >= height {
		// This is a rare case we have to account for.
		// The lock above can park a goroutine long enough for hs.height to change for a requested height,
		// leaving the request never fulfilled and the goroutine deadlocked.
		return nil, errElapsedHeight
	}
	resp := make(chan *ExtendedHeader, 1)
	hs.heightReqs[height] = append(hs.heightReqs[height], resp)
	hs.heightReqsLk.Unlock()

	select {
	case resp := <-resp:
		return resp, nil
	case <-ctx.Done():
		return nil, ctx.Err()
	}
}

// Pub processes all the outstanding subscriptions matching the given headers.
// Pub is only safe when called from one goroutine.
// For Pub to work correctly, heightSub has to be initialized with SetHeight
// so that given headers are contiguous to the height on heightSub.
func (hs *heightSub) Pub(headers ...*ExtendedHeader) {
	height := hs.Height()
	from, to := uint64(headers[0].Height), uint64(headers[len(headers)-1].Height)
	if height+1 != from {
		log.Fatal("PLEASE FILE A BUG REPORT: headers given to the heightSub are in the wrong order")
		return
	}
	hs.SetHeight(to)

	hs.heightReqsLk.Lock()
	defer hs.heightReqsLk.Unlock()

	// there is a common case where we Pub only header
	// in this case, we shouldn't loop over each heightReqs
	// and instead read from the map directly
	if len(headers) == 1 {
		reqs, ok := hs.heightReqs[from]
		if ok {
			for _, req := range reqs {
				req <- headers[0] // reqs must always be buffered, so this won't block
			}
			delete(hs.heightReqs, from)
		}
		return
	}

	// instead of looping over each header in 'headers', we can loop over each request
	// which will drastically decrease idle iterations, as there will be less requests than headers
	for height, reqs := range hs.heightReqs {
		// then we look if any of the requests match the given range of headers
		if height >= from && height <= to {
			// and if so, calculate its position and fulfill requests
			h := headers[height-from]
			for _, req := range reqs {
				req <- h // reqs must always be buffered, so this won't block
			}
			delete(hs.heightReqs, height)
		}
	}
}<|MERGE_RESOLUTION|>--- conflicted
+++ resolved
@@ -40,11 +40,7 @@
 // It can return errElapsedHeight, which means a requested header was already provided
 // and caller should get it elsewhere.
 func (hs *heightSub) Sub(ctx context.Context, height uint64) (*ExtendedHeader, error) {
-<<<<<<< HEAD
-	if hs.Height() >= height || hs.Height() == 0 { // if height is zero - intentionally avoid subscribing{
-=======
-	if hs.Height() >= height || hs.Height() == 0 { // if height is zero - intentionally avoid subscribing
->>>>>>> bf8c0285
+  if hs.Height() >= height {
 		return nil, errElapsedHeight
 	}
 
