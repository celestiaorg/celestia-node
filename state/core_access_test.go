--- conflicted
+++ resolved
@@ -241,11 +241,7 @@
 
 	conn, err := grpc.NewClient(grpcAddr, grpc.WithTransportCredentials(insecure.NewCredentials()))
 	require.NoError(t, err)
-<<<<<<< HEAD
 	ca, err := NewCoreAccessor(cctx.Keyring, accounts[0].Name, nil, conn, chainID, nil, opts...)
-=======
-	ca, err := NewCoreAccessor(cctx.Keyring, accounts[0], nil, conn, chainID, opts...)
->>>>>>> 78cbb954
 	require.NoError(t, err)
 	return ca, accounts
 }