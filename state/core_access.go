package state

import (
	"context"
	"crypto/tls"
	"errors"
	"fmt"
	"sync"
	"time"

<<<<<<< HEAD
	sdkmath "cosmossdk.io/math"
	storetypes "cosmossdk.io/store/types"
	"cosmossdk.io/x/feegrant"
	"github.com/cometbft/cometbft/crypto/merkle"
	"github.com/cometbft/cometbft/proto/tendermint/crypto"
	tmservice "github.com/cosmos/cosmos-sdk/client/grpc/cmtservice"
	nodeservice "github.com/cosmos/cosmos-sdk/client/grpc/node"
=======
	"github.com/cosmos/cosmos-sdk/client/grpc/tmservice"
>>>>>>> 458e0dd8
	"github.com/cosmos/cosmos-sdk/crypto/keyring"
	sdktypes "github.com/cosmos/cosmos-sdk/types"
	v2bank "github.com/cosmos/cosmos-sdk/x/bank/migrations/v2"
	banktypes "github.com/cosmos/cosmos-sdk/x/bank/types"
	stakingtypes "github.com/cosmos/cosmos-sdk/x/staking/types"
	grpc_retry "github.com/grpc-ecosystem/go-grpc-middleware/retry"
	logging "github.com/ipfs/go-log/v2"
	"google.golang.org/grpc"
	"google.golang.org/grpc/codes"
	"google.golang.org/grpc/connectivity"
	"google.golang.org/grpc/credentials"
	"google.golang.org/grpc/credentials/insecure"

	"github.com/celestiaorg/celestia-app/v4/app"
	"github.com/celestiaorg/celestia-app/v4/app/encoding"
	apperrors "github.com/celestiaorg/celestia-app/v4/app/errors"
	"github.com/celestiaorg/celestia-app/v4/pkg/appconsts"
	"github.com/celestiaorg/celestia-app/v4/pkg/user"
	libhead "github.com/celestiaorg/go-header"
	libshare "github.com/celestiaorg/go-square/v2/share"

	"github.com/celestiaorg/celestia-node/header"
)

var (
	ErrInvalidAmount = errors.New("state: amount must be greater than zero")
	log              = logging.Logger("state")
)

// CoreAccessor implements service over a gRPC connection
// with a celestia-core node.
type CoreAccessor struct {
	ctx    context.Context
	cancel context.CancelFunc

	keyring keyring.Keyring
	client  *user.TxClient

	// TODO @renaynay: clean this up -- only one!!!!
	defaultSignerAccount string
	defaultSignerAddress AccAddress

	getter libhead.Head[*header.ExtendedHeader]

	stakingCli   stakingtypes.QueryClient
	feeGrantCli  feegrant.QueryClient
	abciQueryCli tmservice.ServiceClient

	prt *merkle.ProofRuntime

	coreConn *grpc.ClientConn
	network  string

	estimatorServiceAddr string
	estimatorServiceTLS  bool
	estimatorConn        *grpc.ClientConn

	// these fields are mutatable and thus need to be protected by a mutex
	lock            sync.Mutex
	lastPayForBlob  int64
	payForBlobCount int64
}

// NewCoreAccessor dials the given celestia-core endpoint and
// constructs and returns a new CoreAccessor (state service) with the active
// connection.
func NewCoreAccessor(
	keyring keyring.Keyring,
	keyname string,
	getter libhead.Head[*header.ExtendedHeader],
	conn *grpc.ClientConn,
	network string,
	opts ...Option,
) (*CoreAccessor, error) {
	// create verifier
	prt := merkle.DefaultProofRuntime()
	prt.RegisterOpDecoder(storetypes.ProofOpIAVLCommitment, storetypes.CommitmentOpDecoder)
	prt.RegisterOpDecoder(storetypes.ProofOpSimpleMerkleCommitment, storetypes.CommitmentOpDecoder)

	rec, err := keyring.Key(keyname)
	if err != nil {
		return nil, err
	}
	addr, err := rec.GetAddress()
	if err != nil {
		return nil, err
	}

	ca := &CoreAccessor{
		keyring:              keyring,
		defaultSignerAccount: keyname,
		defaultSignerAddress: addr,
		getter:               getter,
		prt:                  prt,
		coreConn:             conn,
		network:              network,
	}

	for _, opt := range opts {
		opt(ca)
	}

	return ca, nil
}

func (ca *CoreAccessor) Start(ctx context.Context) error {
	ca.ctx, ca.cancel = context.WithCancel(context.Background())
	// create the staking query client
	ca.stakingCli = stakingtypes.NewQueryClient(ca.coreConn)
	ca.feeGrantCli = feegrant.NewQueryClient(ca.coreConn)
	// create ABCI query client
	ca.abciQueryCli = tmservice.NewServiceClient(ca.coreConn)
	resp, err := ca.abciQueryCli.GetNodeInfo(ctx, &tmservice.GetNodeInfoRequest{})
	if err != nil {
		return fmt.Errorf("failed to get node info: %w", err)
	}

	defaultNetwork := resp.GetDefaultNodeInfo().GetNetwork()
	if defaultNetwork != ca.network {
		return fmt.Errorf("wrong network in core.ip endpoint, expected %s, got %s", ca.network, defaultNetwork)
	}

	err = ca.setupTxClient(ctx)
	if err != nil {
		log.Warn(err)
	}

	return nil
}

func (ca *CoreAccessor) Stop(_ context.Context) error {
	ca.cancel()

	if ca.estimatorConn != nil {
		err := ca.estimatorConn.Close()
		if err != nil {
			return err
		}
		ca.estimatorConn = nil
	}

	return nil
}

// SubmitPayForBlob builds, signs, and synchronously submits a MsgPayForBlob with additional
// options defined in `TxConfig`. It blocks until the transaction is committed and returns the
// TxResponse. The user can specify additional options that can bee applied to the Tx.
func (ca *CoreAccessor) SubmitPayForBlob(
	ctx context.Context,
	libBlobs []*libshare.Blob,
	cfg *TxConfig,
) (*TxResponse, error) {
	if len(libBlobs) == 0 {
		return nil, errors.New("state: no blobs provided")
	}

	client, err := ca.getTxClient(ctx)
	if err != nil {
		return nil, err
	}

	var feeGrant user.TxOption
	if cfg.FeeGranterAddress() != "" {
		granter, err := parseAccAddressFromString(cfg.FeeGranterAddress())
		if err != nil {
			return nil, err
		}
		feeGrant = user.SetFeeGranter(granter)
	}

	gas := cfg.GasLimit()
	if gas == 0 {
		blobSizes := make([]uint32, len(libBlobs))
		for i, blob := range libBlobs {
			blobSizes[i] = uint32(len(blob.Data()))
		}
		gas = ca.estimateGasForBlobs(blobSizes)
	}

	// get tx signer account name
	author, err := ca.getTxAuthorAccAddress(cfg)
	if err != nil {
		return nil, err
	}
	account := ca.client.AccountByAddress(author)
	if account == nil {
		return nil, fmt.Errorf("account for signer %s not found", author)
	}

	gasPrice, err := ca.estimateGasPrice(ctx, cfg)
	if err != nil {
		return nil, err
	}

	opts := []user.TxOption{user.SetGasLimitAndGasPrice(gas, gasPrice)}
	if feeGrant != nil {
		opts = append(opts, feeGrant)
	}

<<<<<<< HEAD
	var lastErr error
	for attempt := 0; attempt < maxRetries; attempt++ {
		opts := []user.TxOption{user.SetGasLimitAndGasPrice(gas, gasPrice)}
		if feeGrant != nil {
			opts = append(opts, feeGrant)
		}

		response, err := client.SubmitPayForBlobWithAccount(ctx, accName, libBlobs, opts...)
		// Network min gas price can be updated through governance in app
		// If that's the case, we parse the insufficient min gas price error message and update the gas price
		if apperrors.IsInsufficientFee(err) {
			// The error message contains enough information to parse the new min gas price
			gasPrice, err = apperrors.ParseInsufficientMinGasPrice(err, gasPrice, gas)
			if err != nil {
				return nil, fmt.Errorf("parsing insufficient min gas price error: %w", err)
			}

			ca.setMinGasPrice(gasPrice)
			lastErr = err
			continue
		}

		if err != nil {
			return nil, err
		}

		// metrics should only be counted on a successful PFD tx
=======
	response, err := client.SubmitPayForBlobWithAccount(ctx, account.Name(), libBlobs, opts...)
	if err == nil {
		// metrics should only be counted on a successful PFB tx
>>>>>>> 458e0dd8
		if response.Code == 0 {
			ca.markSuccessfulPFB()
		}
		return convertToSdkTxResponse(response), nil
	}
	// TODO @renaynay: use new rachid named func
	if apperrors.IsInsufficientMinGasPrice(err) {
		if cfg.isGasPriceSet {
			return nil, fmt.Errorf("failed to submit blobs due to insufficient gas price in txconfig: %w", err)
		}
		return nil, fmt.Errorf("failed to submit blobs due to insufficient estimated "+
			"gas price %f: %w", gasPrice, err)
	}

	return nil, fmt.Errorf("failed to submit blobs: %w", err)
}

func (ca *CoreAccessor) AccountAddress(context.Context) (Address, error) {
	return Address{ca.defaultSignerAddress}, nil
}

func (ca *CoreAccessor) Balance(ctx context.Context) (*Balance, error) {
	return ca.BalanceForAddress(ctx, Address{ca.defaultSignerAddress})
}

func (ca *CoreAccessor) BalanceForAddress(ctx context.Context, addr Address) (*Balance, error) {
	head, err := ca.getter.Head(ctx)
	if err != nil {
		return nil, err
	}
	// construct an ABCI query for the height at head-1 because
	// the AppHash contained in the head is actually the state root
	// after applying the transactions contained in the previous block.
	// TODO @renaynay: once https://github.com/cosmos/cosmos-sdk/pull/12674 is merged, use this method
	// instead
	prefixedAccountKey := append(v2bank.CreateAccountBalancesPrefix(addr.Bytes()), []byte(appconsts.BondDenom)...)
	req := &tmservice.ABCIQueryRequest{
		Data: prefixedAccountKey,
		// TODO @renayay: once https://github.com/cosmos/cosmos-sdk/pull/12674 is merged, use const instead
		Path:   fmt.Sprintf("store/%s/key", banktypes.StoreKey),
		Height: int64(head.Height() - 1),
		Prove:  true,
	}

	result, err := ca.abciQueryCli.ABCIQuery(ctx, req)
	if err != nil || result.GetCode() != 0 {
		err = fmt.Errorf("failed to query for balance: %w; result log: %s", err, result.GetLog())
		return nil, err
	}

	// unmarshal balance information
	value := result.GetValue()
	// if the value returned is empty, the account balance does not yet exist
	if len(value) == 0 {
		log.Errorf("balance for account %s does not exist at block height %d", addr.String(), head.Height()-1)
		return &Balance{
			Denom:  appconsts.BondDenom,
			Amount: sdkmath.NewInt(0),
		}, nil
	}
	coin, ok := sdkmath.NewIntFromString(string(value))
	if !ok {
		return nil, fmt.Errorf("cannot convert %s into sdktypes.Int", string(value))
	}

	if result.GetProofOps() == nil {
		return nil, fmt.Errorf("failed to get proofs for balance of address %s", addr.String())
	}

	// verify balance
	proofOps := &crypto.ProofOps{
		Ops: make([]crypto.ProofOp, len(result.ProofOps.Ops)),
	}
	for i, proofOp := range result.ProofOps.Ops {
		proofOps.Ops[i] = crypto.ProofOp{
			Type: proofOp.Type,
			Key:  proofOp.Key,
			Data: proofOp.Data,
		}
	}

	err = ca.prt.VerifyValueFromKeys(
		proofOps,
		head.AppHash,
		[][]byte{
			[]byte(banktypes.StoreKey),
			prefixedAccountKey,
		}, value)
	if err != nil {
		return nil, err
	}

	return &Balance{
		Denom:  appconsts.BondDenom,
		Amount: coin,
	}, nil
}

func (ca *CoreAccessor) Transfer(
	ctx context.Context,
	addr AccAddress,
	amount Int,
	cfg *TxConfig,
) (*TxResponse, error) {
	if amount.IsNil() || amount.Int64() <= 0 {
		return nil, ErrInvalidAmount
	}

	signer, err := ca.getTxAuthorAccAddress(cfg)
	if err != nil {
		return nil, err
	}

	coins := sdktypes.NewCoins(sdktypes.NewCoin(appconsts.BondDenom, amount))
	msg := banktypes.NewMsgSend(signer, addr, coins)
	return ca.submitMsg(ctx, msg, cfg)
}

func (ca *CoreAccessor) CancelUnbondingDelegation(
	ctx context.Context,
	valAddr ValAddress,
	amount,
	height Int,
	cfg *TxConfig,
) (*TxResponse, error) {
	if amount.IsNil() || amount.Int64() <= 0 {
		return nil, ErrInvalidAmount
	}

	signer, err := ca.getTxAuthorAccAddress(cfg)
	if err != nil {
		return nil, err
	}

	coins := sdktypes.NewCoin(appconsts.BondDenom, amount)
	msg := stakingtypes.NewMsgCancelUnbondingDelegation(signer.String(), valAddr.String(), height.Int64(), coins)
	return ca.submitMsg(ctx, msg, cfg)
}

func (ca *CoreAccessor) BeginRedelegate(
	ctx context.Context,
	srcValAddr,
	dstValAddr ValAddress,
	amount Int,
	cfg *TxConfig,
) (*TxResponse, error) {
	if amount.IsNil() || amount.Int64() <= 0 {
		return nil, ErrInvalidAmount
	}

	signer, err := ca.getTxAuthorAccAddress(cfg)
	if err != nil {
		return nil, err
	}

	coins := sdktypes.NewCoin(appconsts.BondDenom, amount)
	msg := stakingtypes.NewMsgBeginRedelegate(signer.String(), srcValAddr.String(), dstValAddr.String(), coins)
	return ca.submitMsg(ctx, msg, cfg)
}

func (ca *CoreAccessor) Undelegate(
	ctx context.Context,
	delAddr ValAddress,
	amount Int,
	cfg *TxConfig,
) (*TxResponse, error) {
	if amount.IsNil() || amount.Int64() <= 0 {
		return nil, ErrInvalidAmount
	}

	signer, err := ca.getTxAuthorAccAddress(cfg)
	if err != nil {
		return nil, err
	}

	coins := sdktypes.NewCoin(appconsts.BondDenom, amount)
	msg := stakingtypes.NewMsgUndelegate(signer.String(), delAddr.String(), coins)
	return ca.submitMsg(ctx, msg, cfg)
}

func (ca *CoreAccessor) Delegate(
	ctx context.Context,
	delAddr ValAddress,
	amount Int,
	cfg *TxConfig,
) (*TxResponse, error) {
	if amount.IsNil() || amount.Int64() <= 0 {
		return nil, ErrInvalidAmount
	}

	signer, err := ca.getTxAuthorAccAddress(cfg)
	if err != nil {
		return nil, err
	}

	coins := sdktypes.NewCoin(appconsts.BondDenom, amount)
	msg := stakingtypes.NewMsgDelegate(signer.String(), delAddr.String(), coins)
	return ca.submitMsg(ctx, msg, cfg)
}

func (ca *CoreAccessor) QueryDelegation(
	ctx context.Context,
	valAddr ValAddress,
) (*stakingtypes.QueryDelegationResponse, error) {
	delAddr := ca.defaultSignerAddress
	return ca.stakingCli.Delegation(ctx, &stakingtypes.QueryDelegationRequest{
		DelegatorAddr: delAddr.String(),
		ValidatorAddr: valAddr.String(),
	})
}

func (ca *CoreAccessor) QueryUnbonding(
	ctx context.Context,
	valAddr ValAddress,
) (*stakingtypes.QueryUnbondingDelegationResponse, error) {
	delAddr := ca.defaultSignerAddress
	return ca.stakingCli.UnbondingDelegation(ctx, &stakingtypes.QueryUnbondingDelegationRequest{
		DelegatorAddr: delAddr.String(),
		ValidatorAddr: valAddr.String(),
	})
}

func (ca *CoreAccessor) QueryRedelegations(
	ctx context.Context,
	srcValAddr,
	dstValAddr ValAddress,
) (*stakingtypes.QueryRedelegationsResponse, error) {
	delAddr := ca.defaultSignerAddress
	return ca.stakingCli.Redelegations(ctx, &stakingtypes.QueryRedelegationsRequest{
		DelegatorAddr:    delAddr.String(),
		SrcValidatorAddr: srcValAddr.String(),
		DstValidatorAddr: dstValAddr.String(),
	})
}

func (ca *CoreAccessor) GrantFee(
	ctx context.Context,
	grantee AccAddress,
	amount Int,
	cfg *TxConfig,
) (*TxResponse, error) {
	granter, err := ca.getTxAuthorAccAddress(cfg)
	if err != nil {
		return nil, err
	}

	allowance := &feegrant.BasicAllowance{}
	if !amount.IsZero() {
		// set spend limit
		allowance.SpendLimit = sdktypes.NewCoins(sdktypes.NewCoin(appconsts.BondDenom, amount))
	}

	msg, err := feegrant.NewMsgGrantAllowance(allowance, granter, grantee)
	if err != nil {
		return nil, err
	}
	return ca.submitMsg(ctx, msg, cfg)
}

func (ca *CoreAccessor) RevokeGrantFee(
	ctx context.Context,
	grantee AccAddress,
	cfg *TxConfig,
) (*TxResponse, error) {
	granter, err := ca.getTxAuthorAccAddress(cfg)
	if err != nil {
		return nil, err
	}

	msg := feegrant.NewMsgRevokeAllowance(granter, grantee)
	return ca.submitMsg(ctx, &msg, cfg)
}

func (ca *CoreAccessor) LastPayForBlob() int64 {
	ca.lock.Lock()
	defer ca.lock.Unlock()
	return ca.lastPayForBlob
}

func (ca *CoreAccessor) PayForBlobCount() int64 {
	ca.lock.Lock()
	defer ca.lock.Unlock()
	return ca.payForBlobCount
}

func (ca *CoreAccessor) markSuccessfulPFB() {
	ca.lock.Lock()
	defer ca.lock.Unlock()
	ca.lastPayForBlob = time.Now().UnixMilli()
	ca.payForBlobCount++
}

<<<<<<< HEAD
func (ca *CoreAccessor) setMinGasPrice(minGasPrice float64) {
	ca.lock.Lock()
	defer ca.lock.Unlock()
	ca.minGasPrice = minGasPrice
}

func (ca *CoreAccessor) getMinGasPrice() float64 {
	ca.lock.Lock()
	defer ca.lock.Unlock()
	return ca.minGasPrice
}

// QueryMinimumGasPrice returns the minimum gas price required by the node.
func (ca *CoreAccessor) queryMinimumGasPrice(
	ctx context.Context,
) (float64, error) {
	rsp, err := nodeservice.NewServiceClient(ca.coreConn).Config(ctx, &nodeservice.ConfigRequest{})
	if err != nil {
		return 0, err
	}

	coins, err := sdktypes.ParseDecCoins(rsp.MinimumGasPrice)
	if err != nil {
		return 0, err
	}
	return coins.AmountOf(appconsts.BondDenom).MustFloat64(), nil
}

=======
>>>>>>> 458e0dd8
func (ca *CoreAccessor) setupTxClient(ctx context.Context) error {
	if ca.client != nil {
		return nil
	}

<<<<<<< HEAD
	encCfg := encoding.MakeTestConfig(app.ModuleEncodingRegisters...)
	client, err := user.SetupTxClient(ctx, ca.keyring, ca.coreConn, encCfg,
		user.WithDefaultAddress(ca.defaultSignerAddress),
	)
=======
	opts := []user.Option{user.WithDefaultAddress(ca.defaultSignerAddress)}
	if ca.estimatorServiceAddr != "" {
		estimatorConn, err := setupEstimatorConnection(ctx, ca.estimatorServiceAddr, ca.estimatorServiceTLS)
		if err != nil {
			return err
		}

		opts = append(opts, user.WithEstimatorService(estimatorConn))
		ca.estimatorConn = estimatorConn
	}

	encCfg := encoding.MakeConfig(app.ModuleEncodingRegisters...)
	client, err := user.SetupTxClient(ctx, ca.keyring, ca.coreConn, encCfg, opts...)
>>>>>>> 458e0dd8
	if err != nil {
		return fmt.Errorf("failed to setup a tx client: %w", err)
	}

	ca.client = client
	return nil
}

func (ca *CoreAccessor) getTxClient(ctx context.Context) (*user.TxClient, error) {
	if ca.client == nil {
		err := ca.setupTxClient(ctx)
		if err != nil {
			return nil, err
		}
	}
	return ca.client, nil
}

func (ca *CoreAccessor) submitMsg(
	ctx context.Context,
	msg sdktypes.Msg,
	cfg *TxConfig,
) (*TxResponse, error) {
	client, err := ca.getTxClient(ctx)
	if err != nil {
		return nil, err
	}

	txConfig := make([]user.TxOption, 0)
	if cfg.FeeGranterAddress() != "" {
		granter, err := parseAccAddressFromString(cfg.FeeGranterAddress())
		if err != nil {
			return nil, fmt.Errorf("getting granter: %w", err)
		}
		txConfig = append(txConfig, user.SetFeeGranter(granter))
	}

	gasPrice, gas, err := ca.estimateGasPriceAndUsage(ctx, cfg, msg)
	if err != nil {
		return nil, err
	}

	txConfig = append(txConfig, user.SetGasLimitAndGasPrice(gas, gasPrice))

	resp, err := client.SubmitTx(ctx, []sdktypes.Msg{msg}, txConfig...)
	if err != nil {
		return nil, err
	}
	return convertToSdkTxResponse(resp), err
}

// getTxAuthorAccAddress attempts to return the account address of the intended
// author of the transaction.
// TODO @renaynay:
//
//	tx client requires an `Account Name` which is basically keyname in the keyring but when building a sdk msg,
//	we need an sdk.AccAddress. We should consolidate the type TxClient needs so we don't have random account
//	determination logic everywhere that tries to parse back and forth between
//	key names / account address / account name etc.
func (ca *CoreAccessor) getTxAuthorAccAddress(cfg *TxConfig) (AccAddress, error) {
	switch {
	case cfg.SignerAddress() != "":
		return parseAccAddressFromString(cfg.SignerAddress())
	case cfg.KeyName() != "" && cfg.KeyName() != ca.defaultSignerAccount:
		return parseAccountKey(ca.keyring, cfg.KeyName())
	default:
		return ca.defaultSignerAddress, nil
	}
}

func setupEstimatorConnection(ctx context.Context, addr string, tlsEnabled bool) (*grpc.ClientConn, error) {
	log.Infow("setting up estimator connection", "address", addr)

	interceptor := grpc_retry.UnaryClientInterceptor(
		grpc_retry.WithMax(5),
		grpc_retry.WithCodes(codes.Unavailable),
		grpc_retry.WithBackoff(
			grpc_retry.BackoffExponentialWithJitter(time.Second, 2.0)),
	)
	grpcOpts := []grpc.DialOption{
		grpc.WithUnaryInterceptor(interceptor),
	}

	if tlsEnabled {
		grpcOpts = append(grpcOpts,
			grpc.WithTransportCredentials(credentials.NewTLS(&tls.Config{MinVersion: tls.VersionTLS12})),
		)
	} else {
		grpcOpts = append(grpcOpts, grpc.WithTransportCredentials(insecure.NewCredentials()))
	}

	conn, err := grpc.NewClient(addr, grpcOpts...)
	if err != nil {
		return nil, fmt.Errorf("state: failed to set up grpc connection to estimator address %s: %w", addr, err)
	}

	conn.Connect()
	if !conn.WaitForStateChange(ctx, connectivity.Ready) {
		return nil, errors.New("couldn't connect to core endpoint")
	}
	return conn, nil
}

// convertToTxResponse converts the user.TxResponse to sdk.TxResponse.
// This is a temporary workaround in order to avoid breaking the api.
func convertToSdkTxResponse(resp *user.TxResponse) *TxResponse {
	return &TxResponse{
		Code:   resp.Code,
		TxHash: resp.TxHash,
		Height: resp.Height,
	}
}<|MERGE_RESOLUTION|>--- conflicted
+++ resolved
@@ -8,17 +8,12 @@
 	"sync"
 	"time"
 
-<<<<<<< HEAD
 	sdkmath "cosmossdk.io/math"
 	storetypes "cosmossdk.io/store/types"
 	"cosmossdk.io/x/feegrant"
 	"github.com/cometbft/cometbft/crypto/merkle"
 	"github.com/cometbft/cometbft/proto/tendermint/crypto"
 	tmservice "github.com/cosmos/cosmos-sdk/client/grpc/cmtservice"
-	nodeservice "github.com/cosmos/cosmos-sdk/client/grpc/node"
-=======
-	"github.com/cosmos/cosmos-sdk/client/grpc/tmservice"
->>>>>>> 458e0dd8
 	"github.com/cosmos/cosmos-sdk/crypto/keyring"
 	sdktypes "github.com/cosmos/cosmos-sdk/types"
 	v2bank "github.com/cosmos/cosmos-sdk/x/bank/migrations/v2"
@@ -218,46 +213,16 @@
 		opts = append(opts, feeGrant)
 	}
 
-<<<<<<< HEAD
-	var lastErr error
-	for attempt := 0; attempt < maxRetries; attempt++ {
-		opts := []user.TxOption{user.SetGasLimitAndGasPrice(gas, gasPrice)}
-		if feeGrant != nil {
-			opts = append(opts, feeGrant)
-		}
-
-		response, err := client.SubmitPayForBlobWithAccount(ctx, accName, libBlobs, opts...)
-		// Network min gas price can be updated through governance in app
-		// If that's the case, we parse the insufficient min gas price error message and update the gas price
-		if apperrors.IsInsufficientFee(err) {
-			// The error message contains enough information to parse the new min gas price
-			gasPrice, err = apperrors.ParseInsufficientMinGasPrice(err, gasPrice, gas)
-			if err != nil {
-				return nil, fmt.Errorf("parsing insufficient min gas price error: %w", err)
-			}
-
-			ca.setMinGasPrice(gasPrice)
-			lastErr = err
-			continue
-		}
-
-		if err != nil {
-			return nil, err
-		}
-
-		// metrics should only be counted on a successful PFD tx
-=======
 	response, err := client.SubmitPayForBlobWithAccount(ctx, account.Name(), libBlobs, opts...)
 	if err == nil {
 		// metrics should only be counted on a successful PFB tx
->>>>>>> 458e0dd8
 		if response.Code == 0 {
 			ca.markSuccessfulPFB()
 		}
 		return convertToSdkTxResponse(response), nil
 	}
 	// TODO @renaynay: use new rachid named func
-	if apperrors.IsInsufficientMinGasPrice(err) {
+	if apperrors.IsInsufficientFee(err) {
 		if cfg.isGasPriceSet {
 			return nil, fmt.Errorf("failed to submit blobs due to insufficient gas price in txconfig: %w", err)
 		}
@@ -543,48 +508,11 @@
 	ca.payForBlobCount++
 }
 
-<<<<<<< HEAD
-func (ca *CoreAccessor) setMinGasPrice(minGasPrice float64) {
-	ca.lock.Lock()
-	defer ca.lock.Unlock()
-	ca.minGasPrice = minGasPrice
-}
-
-func (ca *CoreAccessor) getMinGasPrice() float64 {
-	ca.lock.Lock()
-	defer ca.lock.Unlock()
-	return ca.minGasPrice
-}
-
-// QueryMinimumGasPrice returns the minimum gas price required by the node.
-func (ca *CoreAccessor) queryMinimumGasPrice(
-	ctx context.Context,
-) (float64, error) {
-	rsp, err := nodeservice.NewServiceClient(ca.coreConn).Config(ctx, &nodeservice.ConfigRequest{})
-	if err != nil {
-		return 0, err
-	}
-
-	coins, err := sdktypes.ParseDecCoins(rsp.MinimumGasPrice)
-	if err != nil {
-		return 0, err
-	}
-	return coins.AmountOf(appconsts.BondDenom).MustFloat64(), nil
-}
-
-=======
->>>>>>> 458e0dd8
 func (ca *CoreAccessor) setupTxClient(ctx context.Context) error {
 	if ca.client != nil {
 		return nil
 	}
 
-<<<<<<< HEAD
-	encCfg := encoding.MakeTestConfig(app.ModuleEncodingRegisters...)
-	client, err := user.SetupTxClient(ctx, ca.keyring, ca.coreConn, encCfg,
-		user.WithDefaultAddress(ca.defaultSignerAddress),
-	)
-=======
 	opts := []user.Option{user.WithDefaultAddress(ca.defaultSignerAddress)}
 	if ca.estimatorServiceAddr != "" {
 		estimatorConn, err := setupEstimatorConnection(ctx, ca.estimatorServiceAddr, ca.estimatorServiceTLS)
@@ -596,9 +524,9 @@
 		ca.estimatorConn = estimatorConn
 	}
 
-	encCfg := encoding.MakeConfig(app.ModuleEncodingRegisters...)
+	encCfg := encoding.MakeTestConfig(app.ModuleEncodingRegisters...)
 	client, err := user.SetupTxClient(ctx, ca.keyring, ca.coreConn, encCfg, opts...)
->>>>>>> 458e0dd8
+
 	if err != nil {
 		return fmt.Errorf("failed to setup a tx client: %w", err)
 	}
