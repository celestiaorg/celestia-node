package state

import (
	"context"
	"crypto/tls"
	"errors"
	"fmt"
	"sync"
	"time"

	sdkmath "cosmossdk.io/math"
	storetypes "cosmossdk.io/store/types"
	"cosmossdk.io/x/feegrant"
	"github.com/cometbft/cometbft/crypto/merkle"
	"github.com/cometbft/cometbft/proto/tendermint/crypto"
	tmservice "github.com/cosmos/cosmos-sdk/client/grpc/cmtservice"
	"github.com/cosmos/cosmos-sdk/crypto/keyring"
	sdktypes "github.com/cosmos/cosmos-sdk/types"
	v2bank "github.com/cosmos/cosmos-sdk/x/bank/migrations/v2"
	banktypes "github.com/cosmos/cosmos-sdk/x/bank/types"
	stakingtypes "github.com/cosmos/cosmos-sdk/x/staking/types"
	grpc_retry "github.com/grpc-ecosystem/go-grpc-middleware/retry"
	logging "github.com/ipfs/go-log/v2"
	"google.golang.org/grpc"
	"google.golang.org/grpc/codes"
	"google.golang.org/grpc/connectivity"
	"google.golang.org/grpc/credentials"
	"google.golang.org/grpc/credentials/insecure"

	"github.com/celestiaorg/celestia-app/v4/app"
	"github.com/celestiaorg/celestia-app/v4/app/encoding"
	apperrors "github.com/celestiaorg/celestia-app/v4/app/errors"
	"github.com/celestiaorg/celestia-app/v4/pkg/appconsts"
	"github.com/celestiaorg/celestia-app/v4/pkg/user"
	libhead "github.com/celestiaorg/go-header"
	libshare "github.com/celestiaorg/go-square/v2/share"

	"github.com/celestiaorg/celestia-node/header"
)

var (
	ErrInvalidAmount = errors.New("state: amount must be greater than zero")
	log              = logging.Logger("state")
)

// CoreAccessor implements service over a gRPC connection
// with a celestia-core node.
type CoreAccessor struct {
	ctx    context.Context
	cancel context.CancelFunc

	keyring keyring.Keyring
	client  *user.TxClient

	// TODO @renaynay: clean this up -- only one!!!!
	defaultSignerAccount string
	defaultSignerAddress AccAddress

	getter libhead.Head[*header.ExtendedHeader]

	stakingCli   stakingtypes.QueryClient
	feeGrantCli  feegrant.QueryClient
	abciQueryCli tmservice.ServiceClient

	prt *merkle.ProofRuntime

	coreConn *grpc.ClientConn
	network  string

	estimatorServiceAddr string
	estimatorServiceTLS  bool
	estimatorConn        *grpc.ClientConn

	// these fields are mutatable and thus need to be protected by a mutex
	lock            sync.Mutex
	lastPayForBlob  int64
	payForBlobCount int64
}

// NewCoreAccessor dials the given celestia-core endpoint and
// constructs and returns a new CoreAccessor (state service) with the active
// connection.
func NewCoreAccessor(
	keyring keyring.Keyring,
	keyname string,
	getter libhead.Head[*header.ExtendedHeader],
	conn *grpc.ClientConn,
	network string,
	opts ...Option,
) (*CoreAccessor, error) {
	// create verifier
	prt := merkle.DefaultProofRuntime()
	prt.RegisterOpDecoder(storetypes.ProofOpIAVLCommitment, storetypes.CommitmentOpDecoder)
	prt.RegisterOpDecoder(storetypes.ProofOpSimpleMerkleCommitment, storetypes.CommitmentOpDecoder)

	rec, err := keyring.Key(keyname)
	if err != nil {
		return nil, err
	}
	addr, err := rec.GetAddress()
	if err != nil {
		return nil, err
	}

	ca := &CoreAccessor{
		keyring:              keyring,
		defaultSignerAccount: keyname,
		defaultSignerAddress: addr,
		getter:               getter,
		prt:                  prt,
		coreConn:             conn,
		network:              network,
	}

	for _, opt := range opts {
		opt(ca)
	}

	return ca, nil
}

func (ca *CoreAccessor) Start(ctx context.Context) error {
	ca.ctx, ca.cancel = context.WithCancel(context.Background())
	// create the staking query client
	ca.stakingCli = stakingtypes.NewQueryClient(ca.coreConn)
	ca.feeGrantCli = feegrant.NewQueryClient(ca.coreConn)
	// create ABCI query client
	ca.abciQueryCli = tmservice.NewServiceClient(ca.coreConn)
	resp, err := ca.abciQueryCli.GetNodeInfo(ctx, &tmservice.GetNodeInfoRequest{})
	if err != nil {
		return fmt.Errorf("failed to get node info: %w", err)
	}

	defaultNetwork := resp.GetDefaultNodeInfo().GetNetwork()
	if defaultNetwork != ca.network {
		return fmt.Errorf("wrong network in core.ip endpoint, expected %s, got %s", ca.network, defaultNetwork)
	}

	err = ca.setupTxClient(ctx)
	if err != nil {
		log.Warn(err)
	}

	return nil
}

func (ca *CoreAccessor) Stop(_ context.Context) error {
	ca.cancel()

	if ca.estimatorConn != nil {
		err := ca.estimatorConn.Close()
		if err != nil {
			return err
		}
		ca.estimatorConn = nil
	}

	return nil
}

// SubmitPayForBlob builds, signs, and synchronously submits a MsgPayForBlob with additional
// options defined in `TxConfig`. It blocks until the transaction is committed and returns the
// TxResponse. The user can specify additional options that can bee applied to the Tx.
func (ca *CoreAccessor) SubmitPayForBlob(
	ctx context.Context,
	libBlobs []*libshare.Blob,
	cfg *TxConfig,
) (*TxResponse, error) {
	if len(libBlobs) == 0 {
		return nil, errors.New("state: no blobs provided")
	}

	client, err := ca.getTxClient(ctx)
	if err != nil {
		return nil, err
	}

	var feeGrant user.TxOption
	if cfg.FeeGranterAddress() != "" {
		granter, err := parseAccAddressFromString(cfg.FeeGranterAddress())
		if err != nil {
			return nil, err
		}
		feeGrant = user.SetFeeGranter(granter)
	}

	gas := cfg.GasLimit()
	if gas == 0 {
		blobSizes := make([]uint32, len(libBlobs))
		for i, blob := range libBlobs {
			blobSizes[i] = uint32(len(blob.Data()))
		}
		gas = ca.estimateGasForBlobs(blobSizes)
	}

	// get tx signer account name
	author, err := ca.getTxAuthorAccAddress(cfg)
	if err != nil {
		return nil, err
	}
<<<<<<< HEAD

=======
>>>>>>> 1d142d21
	account := ca.client.AccountByAddress(ctx, author)
	if account == nil {
		return nil, fmt.Errorf("account for signer %s not found", author)
	}

	gasPrice, err := ca.estimateGasPrice(ctx, cfg)
	if err != nil {
		return nil, err
	}

	opts := []user.TxOption{user.SetGasLimitAndGasPrice(gas, gasPrice)}
	if feeGrant != nil {
		opts = append(opts, feeGrant)
	}

	response, err := client.SubmitPayForBlobWithAccount(ctx, account.Name(), libBlobs, opts...)
	if err == nil {
		// metrics should only be counted on a successful PFB tx
		if response.Code == 0 {
			ca.markSuccessfulPFB()
		}
		return convertToSdkTxResponse(response), nil
	}
	// TODO @renaynay: use new rachid named func
	if apperrors.IsInsufficientFee(err) {
		if cfg.isGasPriceSet {
			return nil, fmt.Errorf("failed to submit blobs due to insufficient gas price in txconfig: %w", err)
		}
		return nil, fmt.Errorf("failed to submit blobs due to insufficient estimated "+
			"gas price %f: %w", gasPrice, err)
	}

	return nil, fmt.Errorf("failed to submit blobs: %w", err)
}

func (ca *CoreAccessor) AccountAddress(context.Context) (Address, error) {
	return Address{ca.defaultSignerAddress}, nil
}

func (ca *CoreAccessor) Balance(ctx context.Context) (*Balance, error) {
	return ca.BalanceForAddress(ctx, Address{ca.defaultSignerAddress})
}

func (ca *CoreAccessor) BalanceForAddress(ctx context.Context, addr Address) (*Balance, error) {
	head, err := ca.getter.Head(ctx)
	if err != nil {
		return nil, err
	}
	// construct an ABCI query for the height at head-1 because
	// the AppHash contained in the head is actually the state root
	// after applying the transactions contained in the previous block.
	// TODO @renaynay: once https://github.com/cosmos/cosmos-sdk/pull/12674 is merged, use this method
	// instead
	prefixedAccountKey := append(v2bank.CreateAccountBalancesPrefix(addr.Bytes()), []byte(appconsts.BondDenom)...)
	req := &tmservice.ABCIQueryRequest{
		Data: prefixedAccountKey,
		// TODO @renayay: once https://github.com/cosmos/cosmos-sdk/pull/12674 is merged, use const instead
		Path:   fmt.Sprintf("store/%s/key", banktypes.StoreKey),
		Height: int64(head.Height() - 1),
		Prove:  true,
	}

	result, err := ca.abciQueryCli.ABCIQuery(ctx, req)
	if err != nil || result.GetCode() != 0 {
		err = fmt.Errorf("failed to query for balance: %w; result log: %s", err, result.GetLog())
		return nil, err
	}

	// unmarshal balance information
	value := result.GetValue()
	// if the value returned is empty, the account balance does not yet exist
	if len(value) == 0 {
		log.Errorf("balance for account %s does not exist at block height %d", addr.String(), head.Height()-1)
		return &Balance{
			Denom:  appconsts.BondDenom,
			Amount: sdkmath.NewInt(0),
		}, nil
	}
	coin, ok := sdkmath.NewIntFromString(string(value))
	if !ok {
		return nil, fmt.Errorf("cannot convert %s into sdktypes.Int", string(value))
	}

	if result.GetProofOps() == nil {
		return nil, fmt.Errorf("failed to get proofs for balance of address %s", addr.String())
	}

	// verify balance
	proofOps := &crypto.ProofOps{
		Ops: make([]crypto.ProofOp, len(result.ProofOps.Ops)),
	}
	for i, proofOp := range result.ProofOps.Ops {
		proofOps.Ops[i] = crypto.ProofOp{
			Type: proofOp.Type,
			Key:  proofOp.Key,
			Data: proofOp.Data,
		}
	}

	err = ca.prt.VerifyValueFromKeys(
		proofOps,
		head.AppHash,
		[][]byte{
			[]byte(banktypes.StoreKey),
			prefixedAccountKey,
		}, value)
	if err != nil {
		return nil, err
	}

	return &Balance{
		Denom:  appconsts.BondDenom,
		Amount: coin,
	}, nil
}

func (ca *CoreAccessor) Transfer(
	ctx context.Context,
	addr AccAddress,
	amount Int,
	cfg *TxConfig,
) (*TxResponse, error) {
	if amount.IsNil() || amount.Int64() <= 0 {
		return nil, ErrInvalidAmount
	}

	signer, err := ca.getTxAuthorAccAddress(cfg)
	if err != nil {
		return nil, err
	}

	coins := sdktypes.NewCoins(sdktypes.NewCoin(appconsts.BondDenom, amount))
	msg := banktypes.NewMsgSend(signer, addr, coins)
	return ca.submitMsg(ctx, msg, cfg)
}

func (ca *CoreAccessor) CancelUnbondingDelegation(
	ctx context.Context,
	valAddr ValAddress,
	amount,
	height Int,
	cfg *TxConfig,
) (*TxResponse, error) {
	if amount.IsNil() || amount.Int64() <= 0 {
		return nil, ErrInvalidAmount
	}

	signer, err := ca.getTxAuthorAccAddress(cfg)
	if err != nil {
		return nil, err
	}

	coins := sdktypes.NewCoin(appconsts.BondDenom, amount)
	msg := stakingtypes.NewMsgCancelUnbondingDelegation(signer.String(), valAddr.String(), height.Int64(), coins)
	return ca.submitMsg(ctx, msg, cfg)
}

func (ca *CoreAccessor) BeginRedelegate(
	ctx context.Context,
	srcValAddr,
	dstValAddr ValAddress,
	amount Int,
	cfg *TxConfig,
) (*TxResponse, error) {
	if amount.IsNil() || amount.Int64() <= 0 {
		return nil, ErrInvalidAmount
	}

	signer, err := ca.getTxAuthorAccAddress(cfg)
	if err != nil {
		return nil, err
	}

	coins := sdktypes.NewCoin(appconsts.BondDenom, amount)
	msg := stakingtypes.NewMsgBeginRedelegate(signer.String(), srcValAddr.String(), dstValAddr.String(), coins)
	return ca.submitMsg(ctx, msg, cfg)
}

func (ca *CoreAccessor) Undelegate(
	ctx context.Context,
	delAddr ValAddress,
	amount Int,
	cfg *TxConfig,
) (*TxResponse, error) {
	if amount.IsNil() || amount.Int64() <= 0 {
		return nil, ErrInvalidAmount
	}

	signer, err := ca.getTxAuthorAccAddress(cfg)
	if err != nil {
		return nil, err
	}

	coins := sdktypes.NewCoin(appconsts.BondDenom, amount)
	msg := stakingtypes.NewMsgUndelegate(signer.String(), delAddr.String(), coins)
	return ca.submitMsg(ctx, msg, cfg)
}

func (ca *CoreAccessor) Delegate(
	ctx context.Context,
	delAddr ValAddress,
	amount Int,
	cfg *TxConfig,
) (*TxResponse, error) {
	if amount.IsNil() || amount.Int64() <= 0 {
		return nil, ErrInvalidAmount
	}

	signer, err := ca.getTxAuthorAccAddress(cfg)
	if err != nil {
		return nil, err
	}

	coins := sdktypes.NewCoin(appconsts.BondDenom, amount)
	msg := stakingtypes.NewMsgDelegate(signer.String(), delAddr.String(), coins)
	return ca.submitMsg(ctx, msg, cfg)
}

func (ca *CoreAccessor) QueryDelegation(
	ctx context.Context,
	valAddr ValAddress,
) (*stakingtypes.QueryDelegationResponse, error) {
	delAddr := ca.defaultSignerAddress
	return ca.stakingCli.Delegation(ctx, &stakingtypes.QueryDelegationRequest{
		DelegatorAddr: delAddr.String(),
		ValidatorAddr: valAddr.String(),
	})
}

func (ca *CoreAccessor) QueryUnbonding(
	ctx context.Context,
	valAddr ValAddress,
) (*stakingtypes.QueryUnbondingDelegationResponse, error) {
	delAddr := ca.defaultSignerAddress
	return ca.stakingCli.UnbondingDelegation(ctx, &stakingtypes.QueryUnbondingDelegationRequest{
		DelegatorAddr: delAddr.String(),
		ValidatorAddr: valAddr.String(),
	})
}

func (ca *CoreAccessor) QueryRedelegations(
	ctx context.Context,
	srcValAddr,
	dstValAddr ValAddress,
) (*stakingtypes.QueryRedelegationsResponse, error) {
	delAddr := ca.defaultSignerAddress
	return ca.stakingCli.Redelegations(ctx, &stakingtypes.QueryRedelegationsRequest{
		DelegatorAddr:    delAddr.String(),
		SrcValidatorAddr: srcValAddr.String(),
		DstValidatorAddr: dstValAddr.String(),
	})
}

func (ca *CoreAccessor) GrantFee(
	ctx context.Context,
	grantee AccAddress,
	amount Int,
	cfg *TxConfig,
) (*TxResponse, error) {
	granter, err := ca.getTxAuthorAccAddress(cfg)
	if err != nil {
		return nil, err
	}

	allowance := &feegrant.BasicAllowance{}
	if !amount.IsZero() {
		// set spend limit
		allowance.SpendLimit = sdktypes.NewCoins(sdktypes.NewCoin(appconsts.BondDenom, amount))
	}

	msg, err := feegrant.NewMsgGrantAllowance(allowance, granter, grantee)
	if err != nil {
		return nil, err
	}
	return ca.submitMsg(ctx, msg, cfg)
}

func (ca *CoreAccessor) RevokeGrantFee(
	ctx context.Context,
	grantee AccAddress,
	cfg *TxConfig,
) (*TxResponse, error) {
	granter, err := ca.getTxAuthorAccAddress(cfg)
	if err != nil {
		return nil, err
	}

	msg := feegrant.NewMsgRevokeAllowance(granter, grantee)
	return ca.submitMsg(ctx, &msg, cfg)
}

func (ca *CoreAccessor) LastPayForBlob() int64 {
	ca.lock.Lock()
	defer ca.lock.Unlock()
	return ca.lastPayForBlob
}

func (ca *CoreAccessor) PayForBlobCount() int64 {
	ca.lock.Lock()
	defer ca.lock.Unlock()
	return ca.payForBlobCount
}

func (ca *CoreAccessor) markSuccessfulPFB() {
	ca.lock.Lock()
	defer ca.lock.Unlock()
	ca.lastPayForBlob = time.Now().UnixMilli()
	ca.payForBlobCount++
}

func (ca *CoreAccessor) setupTxClient(ctx context.Context) error {
	if ca.client != nil {
		return nil
	}

	opts := []user.Option{user.WithDefaultAddress(ca.defaultSignerAddress)}
	if ca.estimatorServiceAddr != "" {
		estimatorConn, err := setupEstimatorConnection(ctx, ca.estimatorServiceAddr, ca.estimatorServiceTLS)
		if err != nil {
			return err
		}

		opts = append(opts, user.WithEstimatorService(estimatorConn))
		ca.estimatorConn = estimatorConn
	}

	encCfg := encoding.MakeConfig(app.ModuleEncodingRegisters...)
	client, err := user.SetupTxClient(ctx, ca.keyring, ca.coreConn, encCfg, opts...)
	if err != nil {
		return fmt.Errorf("failed to setup a tx client: %w", err)
	}

	ca.client = client
	return nil
}

func (ca *CoreAccessor) getTxClient(ctx context.Context) (*user.TxClient, error) {
	if ca.client == nil {
		err := ca.setupTxClient(ctx)
		if err != nil {
			return nil, err
		}
	}
	return ca.client, nil
}

func (ca *CoreAccessor) submitMsg(
	ctx context.Context,
	msg sdktypes.Msg,
	cfg *TxConfig,
) (*TxResponse, error) {
	client, err := ca.getTxClient(ctx)
	if err != nil {
		return nil, err
	}

	txConfig := make([]user.TxOption, 0)
	if cfg.FeeGranterAddress() != "" {
		granter, err := parseAccAddressFromString(cfg.FeeGranterAddress())
		if err != nil {
			return nil, fmt.Errorf("getting granter: %w", err)
		}
		txConfig = append(txConfig, user.SetFeeGranter(granter))
	}

	gasPrice, gas, err := ca.estimateGasPriceAndUsage(ctx, cfg, msg)
	if err != nil {
		return nil, err
	}

	txConfig = append(txConfig, user.SetGasLimitAndGasPrice(gas, gasPrice))

	resp, err := client.SubmitTx(ctx, []sdktypes.Msg{msg}, txConfig...)
	if err != nil {
		return nil, err
	}
	return convertToSdkTxResponse(resp), err
}

// getTxAuthorAccAddress attempts to return the account address of the intended
// author of the transaction.
// TODO @renaynay:
//
//	tx client requires an `Account Name` which is basically keyname in the keyring but when building a sdk msg,
//	we need an sdk.AccAddress. We should consolidate the type TxClient needs so we don't have random account
//	determination logic everywhere that tries to parse back and forth between
//	key names / account address / account name etc.
func (ca *CoreAccessor) getTxAuthorAccAddress(cfg *TxConfig) (AccAddress, error) {
	switch {
	case cfg.SignerAddress() != "":
		return parseAccAddressFromString(cfg.SignerAddress())
	case cfg.KeyName() != "" && cfg.KeyName() != ca.defaultSignerAccount:
		return parseAccountKey(ca.keyring, cfg.KeyName())
	default:
		return ca.defaultSignerAddress, nil
	}
}

func setupEstimatorConnection(ctx context.Context, addr string, tlsEnabled bool) (*grpc.ClientConn, error) {
	log.Infow("setting up estimator connection", "address", addr)

	interceptor := grpc_retry.UnaryClientInterceptor(
		grpc_retry.WithMax(5),
		grpc_retry.WithCodes(codes.Unavailable),
		grpc_retry.WithBackoff(
			grpc_retry.BackoffExponentialWithJitter(time.Second, 2.0)),
	)
	grpcOpts := []grpc.DialOption{
		grpc.WithUnaryInterceptor(interceptor),
	}

	if tlsEnabled {
		grpcOpts = append(grpcOpts,
			grpc.WithTransportCredentials(credentials.NewTLS(&tls.Config{MinVersion: tls.VersionTLS12})),
		)
	} else {
		grpcOpts = append(grpcOpts, grpc.WithTransportCredentials(insecure.NewCredentials()))
	}

	conn, err := grpc.NewClient(addr, grpcOpts...)
	if err != nil {
		return nil, fmt.Errorf("state: failed to set up grpc connection to estimator address %s: %w", addr, err)
	}

	conn.Connect()
	if !conn.WaitForStateChange(ctx, connectivity.Ready) {
		return nil, errors.New("couldn't connect to core endpoint")
	}
	return conn, nil
}

// convertToTxResponse converts the user.TxResponse to sdk.TxResponse.
// This is a temporary workaround in order to avoid breaking the api.
func convertToSdkTxResponse(resp *user.TxResponse) *TxResponse {
	return &TxResponse{
		Code:   resp.Code,
		TxHash: resp.TxHash,
		Height: resp.Height,
	}
}<|MERGE_RESOLUTION|>--- conflicted
+++ resolved
@@ -198,10 +198,6 @@
 	if err != nil {
 		return nil, err
 	}
-<<<<<<< HEAD
-
-=======
->>>>>>> 1d142d21
 	account := ca.client.AccountByAddress(ctx, author)
 	if account == nil {
 		return nil, fmt.Errorf("account for signer %s not found", author)
