package state

import (
	"context"
	"crypto/tls"
	"errors"
	"fmt"
	"sync"
	"time"

	sdkmath "cosmossdk.io/math"
	storetypes "cosmossdk.io/store/types"
	"cosmossdk.io/x/feegrant"
	"github.com/cometbft/cometbft/crypto/merkle"
	"github.com/cometbft/cometbft/proto/tendermint/crypto"
	tmservice "github.com/cosmos/cosmos-sdk/client/grpc/cmtservice"
	"github.com/cosmos/cosmos-sdk/crypto/keyring"
	sdktypes "github.com/cosmos/cosmos-sdk/types"
	v2bank "github.com/cosmos/cosmos-sdk/x/bank/migrations/v2"
	banktypes "github.com/cosmos/cosmos-sdk/x/bank/types"
	stakingtypes "github.com/cosmos/cosmos-sdk/x/staking/types"
	grpc_retry "github.com/grpc-ecosystem/go-grpc-middleware/retry"
	logging "github.com/ipfs/go-log/v2"
	"google.golang.org/grpc"
	"google.golang.org/grpc/codes"
	"google.golang.org/grpc/connectivity"
	"google.golang.org/grpc/credentials"
	"google.golang.org/grpc/credentials/insecure"

	"github.com/celestiaorg/celestia-app/v6/app"
	"github.com/celestiaorg/celestia-app/v6/app/encoding"
	apperrors "github.com/celestiaorg/celestia-app/v6/app/errors"
	"github.com/celestiaorg/celestia-app/v6/pkg/appconsts"
	"github.com/celestiaorg/celestia-app/v6/pkg/user"
	libhead "github.com/celestiaorg/go-header"
	libshare "github.com/celestiaorg/go-square/v3/share"

	"github.com/celestiaorg/celestia-node/header"
)

var (
	ErrInvalidAmount = errors.New("state: amount must be greater than zero")
	log              = logging.Logger("state")
)

// CoreAccessor implements service over a gRPC connection
// with a celestia-core node.
type CoreAccessor struct {
	ctx    context.Context
	cancel context.CancelFunc

	keyring keyring.Keyring
	client  *user.TxClient
	// txWorkerAccounts is used for queued submission. It defines how many accounts the
	// TxClient uses for PayForBlob submissions.
	//   - Value of 0 submits transactions immediately (without a submission queue).
	//   - Value of 1 uses synchronous submission (submission queue with default
	//     signer as author of transactions).
	//   - Value of > 1 uses parallel submission (submission queue with several accounts
	//     submitting blobs). Parallel submission is not guaranteed to include blobs
	//     in the same order as they were submitted.
	txWorkerAccounts int

	// TODO @renaynay: clean this up -- only one!!!!
	defaultSignerAccount string
	defaultSignerAddress AccAddress

	getter libhead.Head[*header.ExtendedHeader]

	stakingCli   stakingtypes.QueryClient
	feeGrantCli  feegrant.QueryClient
	abciQueryCli tmservice.ServiceClient

	prt *merkle.ProofRuntime

	coreConns []*grpc.ClientConn
	network   string

	estimatorServiceAddr string
	estimatorServiceTLS  bool
	estimatorConn        *grpc.ClientConn

	// metrics tracks state-related metrics
	metrics *metrics

	// these fields are mutatable and thus need to be protected by a mutex
	lock            sync.Mutex
	lastPayForBlob  int64
	payForBlobCount int64
}

// NewCoreAccessor dials the given celestia-core endpoint and
// constructs and returns a new CoreAccessor (state service) with the active
// connection.
func NewCoreAccessor(
	keyring keyring.Keyring,
	keyname string,
	getter libhead.Head[*header.ExtendedHeader],
	conn *grpc.ClientConn,
	network string,
	metrics *metrics,
	opts ...Option,
) (*CoreAccessor, error) {
	// create verifier
	prt := merkle.DefaultProofRuntime()
	prt.RegisterOpDecoder(storetypes.ProofOpIAVLCommitment, storetypes.CommitmentOpDecoder)
	prt.RegisterOpDecoder(storetypes.ProofOpSimpleMerkleCommitment, storetypes.CommitmentOpDecoder)

	rec, err := keyring.Key(keyname)
	if err != nil {
		return nil, err
	}
	addr, err := rec.GetAddress()
	if err != nil {
		return nil, err
	}

	ca := &CoreAccessor{
		keyring:              keyring,
		defaultSignerAccount: keyname,
		defaultSignerAddress: addr,
		getter:               getter,
		prt:                  prt,
		coreConns:            []*grpc.ClientConn{conn},
		network:              network,
		metrics:              metrics,
	}

	for _, opt := range opts {
		opt(ca)
	}

	return ca, nil
}

func (ca *CoreAccessor) Start(ctx context.Context) error {
	ca.ctx, ca.cancel = context.WithCancel(context.Background())
	// create the staking query client
	ca.stakingCli = stakingtypes.NewQueryClient(ca.coreConns[0])
	ca.feeGrantCli = feegrant.NewQueryClient(ca.coreConns[0])
	// create ABCI query client
	ca.abciQueryCli = tmservice.NewServiceClient(ca.coreConns[0])
	resp, err := ca.abciQueryCli.GetNodeInfo(ctx, &tmservice.GetNodeInfoRequest{})
	if err != nil {
		return fmt.Errorf("failed to get node info: %w", err)
	}

	defaultNetwork := resp.GetDefaultNodeInfo().GetNetwork()
	if defaultNetwork != ca.network {
		return fmt.Errorf("wrong network in core.ip endpoint, expected %s, got %s", ca.network, defaultNetwork)
	}

	err = ca.setupTxClient(ctx)
	if err != nil {
		log.Warn(err)
	}

	return nil
}

func (ca *CoreAccessor) Stop(_ context.Context) error {
	ca.cancel()

	if ca.estimatorConn != nil {
		err := ca.estimatorConn.Close()
		if err != nil {
			return err
		}
		ca.estimatorConn = nil
	}

	// Stop metrics if they exist
	if err := ca.metrics.Stop(); err != nil {
		return err
	}

	return nil
}

// SubmitPayForBlob builds, signs, and synchronously submits a MsgPayForBlob with additional
// options defined in `TxConfig`. It blocks until the transaction is committed and returns the
// TxResponse. The user can specify additional options that can bee applied to the Tx.
func (ca *CoreAccessor) SubmitPayForBlob(
	ctx context.Context,
	libBlobs []*libshare.Blob,
	cfg *TxConfig,
) (_ *TxResponse, err error) {
	start := time.Now()
	if len(libBlobs) == 0 {
		return nil, errors.New("state: no blobs provided")
	}

	// Calculate blob metrics - optimized single pass
	totalSize := int64(0)
	for _, blob := range libBlobs {
		totalSize += int64(len(blob.Data()))
	}

	var gasEstimationDuration time.Duration

	// Use defer to ensure metrics are recorded exactly once at the end
	defer func() {
		ca.metrics.ObservePfbSubmission(ctx, time.Since(start), len(libBlobs), totalSize, gasEstimationDuration, 0, err)
	}()

	client, err := ca.getTxClient(ctx)
	if err != nil {
		return nil, err
	}

	var feeGrant user.TxOption
	if cfg.FeeGranterAddress() != "" {
		granter, err := parseAccAddressFromString(cfg.FeeGranterAddress())
		if err != nil {
			return nil, err
		}
		feeGrant = user.SetFeeGranter(granter)
	}

	// Gas estimation with metrics - only record when actual estimation occurs
	gas := cfg.GasLimit()
	var author AccAddress

	if gas == 0 {
		gasEstimationStart := time.Now()
		// get tx signer account name first for gas estimation
		author, err = ca.getTxAuthorAccAddress(cfg)
		if err != nil {
			return nil, err
		}
		gas, err = ca.estimateGasForBlobs(author.String(), libBlobs)
		gasEstimationDuration = time.Since(gasEstimationStart)
		ca.metrics.ObserveGasEstimation(ctx, gasEstimationDuration, err)
		if err != nil {
			return nil, err
		}
	} else {
		// get tx signer account name
		author, err = ca.getTxAuthorAccAddress(cfg)
		if err != nil {
			return nil, err
		}
	}

	// Account query with metrics
	accountQueryStart := time.Now()
	account := ca.client.AccountByAddress(ctx, author)
	ca.metrics.ObserveAccountQuery(ctx, time.Since(accountQueryStart), nil)

	if account == nil {
		err = fmt.Errorf("account for signer %s not found", author)
		return nil, err
	}

	// Gas price estimation with metrics
	gasPriceEstimationStart := time.Now()
	gasPrice, err := ca.estimateGasPrice(ctx, cfg)
	ca.metrics.ObserveGasPriceEstimation(ctx, time.Since(gasPriceEstimationStart), err)
	if err != nil {
		return nil, err
	}

	opts := []user.TxOption{user.SetGasLimitAndGasPrice(gas, gasPrice)}
	if feeGrant != nil {
		opts = append(opts, feeGrant)
	}

<<<<<<< HEAD
	response, err := client.SubmitPayForBlobWithAccount(ctx, account.Name(), libBlobs, opts...)

=======
	var response *user.TxResponse
	if ca.txWorkerAccounts > 0 {
		response, err = client.SubmitPayForBlobToQueue(ctx, libBlobs, opts...)
	} else {
		response, err = client.SubmitPayForBlobWithAccount(ctx, account.Name(), libBlobs, opts...)
	}
>>>>>>> e4384c0f
	if err == nil {
		// metrics should only be counted on a successful PFB tx
		if response.Code == 0 {
			ca.markSuccessfulPFB()
		}
		return convertToSdkTxResponse(response), nil
	}

	if apperrors.IsInsufficientFee(err) {
		if cfg.isGasPriceSet {
			return nil, fmt.Errorf("failed to submit blobs due to insufficient gas price in txconfig: %w", err)
		}
		return nil, fmt.Errorf("failed to submit blobs due to insufficient estimated "+
			"gas price %f: %w", gasPrice, err)
	}

	return nil, fmt.Errorf("failed to submit blobs: %w", err)
}

func (ca *CoreAccessor) AccountAddress(context.Context) (Address, error) {
	return Address{ca.defaultSignerAddress}, nil
}

func (ca *CoreAccessor) Balance(ctx context.Context) (*Balance, error) {
	return ca.BalanceForAddress(ctx, Address{ca.defaultSignerAddress})
}

func (ca *CoreAccessor) BalanceForAddress(ctx context.Context, addr Address) (*Balance, error) {
	head, err := ca.getter.Head(ctx)
	if err != nil {
		return nil, err
	}
	// construct an ABCI query for the height at head-1 because
	// the AppHash contained in the head is actually the state root
	// after applying the transactions contained in the previous block.
	// TODO @renaynay: once https://github.com/cosmos/cosmos-sdk/pull/12674 is merged, use this method
	// instead
	prefixedAccountKey := append(v2bank.CreateAccountBalancesPrefix(addr.Bytes()), []byte(appconsts.BondDenom)...)
	req := &tmservice.ABCIQueryRequest{
		Data: prefixedAccountKey,
		// TODO @renayay: once https://github.com/cosmos/cosmos-sdk/pull/12674 is merged, use const instead
		Path:   fmt.Sprintf("store/%s/key", banktypes.StoreKey),
		Height: int64(head.Height() - 1),
		Prove:  true,
	}

	result, err := ca.abciQueryCli.ABCIQuery(ctx, req)
	if err != nil || result.GetCode() != 0 {
		err = fmt.Errorf("failed to query for balance: %w; result log: %s", err, result.GetLog())
		return nil, err
	}

	// unmarshal balance information
	value := result.GetValue()
	// if the value returned is empty, the account balance does not yet exist
	if len(value) == 0 {
		log.Errorf("balance for account %s does not exist at block height %d", addr.String(), head.Height()-1)
		return &Balance{
			Denom:  appconsts.BondDenom,
			Amount: sdkmath.NewInt(0),
		}, nil
	}
	coin, ok := sdkmath.NewIntFromString(string(value))
	if !ok {
		return nil, fmt.Errorf("cannot convert %s into sdktypes.Int", string(value))
	}

	if result.GetProofOps() == nil {
		return nil, fmt.Errorf("failed to get proofs for balance of address %s", addr.String())
	}

	// verify balance
	proofOps := &crypto.ProofOps{
		Ops: make([]crypto.ProofOp, len(result.ProofOps.Ops)),
	}
	for i, proofOp := range result.ProofOps.Ops {
		proofOps.Ops[i] = crypto.ProofOp{
			Type: proofOp.Type,
			Key:  proofOp.Key,
			Data: proofOp.Data,
		}
	}

	err = ca.prt.VerifyValueFromKeys(
		proofOps,
		head.AppHash,
		[][]byte{
			[]byte(banktypes.StoreKey),
			prefixedAccountKey,
		}, value)
	if err != nil {
		return nil, err
	}

	return &Balance{
		Denom:  appconsts.BondDenom,
		Amount: coin,
	}, nil
}

func (ca *CoreAccessor) Transfer(
	ctx context.Context,
	addr AccAddress,
	amount Int,
	cfg *TxConfig,
) (*TxResponse, error) {
	if amount.IsNil() || amount.Int64() <= 0 {
		return nil, ErrInvalidAmount
	}

	signer, err := ca.getTxAuthorAccAddress(cfg)
	if err != nil {
		return nil, err
	}

	coins := sdktypes.NewCoins(sdktypes.NewCoin(appconsts.BondDenom, amount))
	msg := banktypes.NewMsgSend(signer, addr, coins)
	return ca.submitMsg(ctx, msg, cfg)
}

func (ca *CoreAccessor) CancelUnbondingDelegation(
	ctx context.Context,
	valAddr ValAddress,
	amount,
	height Int,
	cfg *TxConfig,
) (*TxResponse, error) {
	if amount.IsNil() || amount.Int64() <= 0 {
		return nil, ErrInvalidAmount
	}

	signer, err := ca.getTxAuthorAccAddress(cfg)
	if err != nil {
		return nil, err
	}

	coins := sdktypes.NewCoin(appconsts.BondDenom, amount)
	msg := stakingtypes.NewMsgCancelUnbondingDelegation(signer.String(), valAddr.String(), height.Int64(), coins)
	return ca.submitMsg(ctx, msg, cfg)
}

func (ca *CoreAccessor) BeginRedelegate(
	ctx context.Context,
	srcValAddr,
	dstValAddr ValAddress,
	amount Int,
	cfg *TxConfig,
) (*TxResponse, error) {
	if amount.IsNil() || amount.Int64() <= 0 {
		return nil, ErrInvalidAmount
	}

	signer, err := ca.getTxAuthorAccAddress(cfg)
	if err != nil {
		return nil, err
	}

	coins := sdktypes.NewCoin(appconsts.BondDenom, amount)
	msg := stakingtypes.NewMsgBeginRedelegate(signer.String(), srcValAddr.String(), dstValAddr.String(), coins)
	return ca.submitMsg(ctx, msg, cfg)
}

func (ca *CoreAccessor) Undelegate(
	ctx context.Context,
	delAddr ValAddress,
	amount Int,
	cfg *TxConfig,
) (*TxResponse, error) {
	if amount.IsNil() || amount.Int64() <= 0 {
		return nil, ErrInvalidAmount
	}

	signer, err := ca.getTxAuthorAccAddress(cfg)
	if err != nil {
		return nil, err
	}

	coins := sdktypes.NewCoin(appconsts.BondDenom, amount)
	msg := stakingtypes.NewMsgUndelegate(signer.String(), delAddr.String(), coins)
	return ca.submitMsg(ctx, msg, cfg)
}

func (ca *CoreAccessor) Delegate(
	ctx context.Context,
	delAddr ValAddress,
	amount Int,
	cfg *TxConfig,
) (*TxResponse, error) {
	if amount.IsNil() || amount.Int64() <= 0 {
		return nil, ErrInvalidAmount
	}

	signer, err := ca.getTxAuthorAccAddress(cfg)
	if err != nil {
		return nil, err
	}

	coins := sdktypes.NewCoin(appconsts.BondDenom, amount)
	msg := stakingtypes.NewMsgDelegate(signer.String(), delAddr.String(), coins)
	return ca.submitMsg(ctx, msg, cfg)
}

func (ca *CoreAccessor) QueryDelegation(
	ctx context.Context,
	valAddr ValAddress,
) (*stakingtypes.QueryDelegationResponse, error) {
	delAddr := ca.defaultSignerAddress
	return ca.stakingCli.Delegation(ctx, &stakingtypes.QueryDelegationRequest{
		DelegatorAddr: delAddr.String(),
		ValidatorAddr: valAddr.String(),
	})
}

func (ca *CoreAccessor) QueryUnbonding(
	ctx context.Context,
	valAddr ValAddress,
) (*stakingtypes.QueryUnbondingDelegationResponse, error) {
	delAddr := ca.defaultSignerAddress
	return ca.stakingCli.UnbondingDelegation(ctx, &stakingtypes.QueryUnbondingDelegationRequest{
		DelegatorAddr: delAddr.String(),
		ValidatorAddr: valAddr.String(),
	})
}

func (ca *CoreAccessor) QueryRedelegations(
	ctx context.Context,
	srcValAddr,
	dstValAddr ValAddress,
) (*stakingtypes.QueryRedelegationsResponse, error) {
	delAddr := ca.defaultSignerAddress
	return ca.stakingCli.Redelegations(ctx, &stakingtypes.QueryRedelegationsRequest{
		DelegatorAddr:    delAddr.String(),
		SrcValidatorAddr: srcValAddr.String(),
		DstValidatorAddr: dstValAddr.String(),
	})
}

func (ca *CoreAccessor) GrantFee(
	ctx context.Context,
	grantee AccAddress,
	amount Int,
	cfg *TxConfig,
) (*TxResponse, error) {
	granter, err := ca.getTxAuthorAccAddress(cfg)
	if err != nil {
		return nil, err
	}

	allowance := &feegrant.BasicAllowance{}
	if !amount.IsZero() {
		// set spend limit
		allowance.SpendLimit = sdktypes.NewCoins(sdktypes.NewCoin(appconsts.BondDenom, amount))
	}

	msg, err := feegrant.NewMsgGrantAllowance(allowance, granter, grantee)
	if err != nil {
		return nil, err
	}
	return ca.submitMsg(ctx, msg, cfg)
}

func (ca *CoreAccessor) RevokeGrantFee(
	ctx context.Context,
	grantee AccAddress,
	cfg *TxConfig,
) (*TxResponse, error) {
	granter, err := ca.getTxAuthorAccAddress(cfg)
	if err != nil {
		return nil, err
	}

	msg := feegrant.NewMsgRevokeAllowance(granter, grantee)
	return ca.submitMsg(ctx, &msg, cfg)
}

func (ca *CoreAccessor) LastPayForBlob() int64 {
	ca.lock.Lock()
	defer ca.lock.Unlock()
	return ca.lastPayForBlob
}

func (ca *CoreAccessor) PayForBlobCount() int64 {
	ca.lock.Lock()
	defer ca.lock.Unlock()
	return ca.payForBlobCount
}

func (ca *CoreAccessor) markSuccessfulPFB() {
	ca.lock.Lock()
	defer ca.lock.Unlock()
	ca.lastPayForBlob = time.Now().UnixMilli()
	ca.payForBlobCount++
}

func (ca *CoreAccessor) setupTxClient(ctx context.Context) error {
	if ca.client != nil {
		return nil
	}

	opts := []user.Option{user.WithDefaultAddress(ca.defaultSignerAddress)}
	if ca.estimatorServiceAddr != "" {
		estimatorConn, err := setupEstimatorConnection(ctx, ca.estimatorServiceAddr, ca.estimatorServiceTLS)
		if err != nil {
			return err
		}

		opts = append(opts, user.WithEstimatorService(estimatorConn))
		ca.estimatorConn = estimatorConn
	}

	if ca.txWorkerAccounts > 1 {
		opts = append(opts, user.WithTxWorkers(ca.txWorkerAccounts))
	}

	encCfg := encoding.MakeConfig(app.ModuleEncodingRegisters...)

	if len(ca.coreConns) > 1 {
		opts = append(opts, user.WithAdditionalCoreEndpoints(ca.coreConns[1:]))
	}

	client, err := user.SetupTxClient(ca.ctx, ca.keyring, ca.coreConns[0], encCfg, opts...)
	if err != nil {
		return fmt.Errorf("failed to setup a tx client: %w", err)
	}

	ca.client = client
	return nil
}

func (ca *CoreAccessor) getTxClient(ctx context.Context) (*user.TxClient, error) {
	if ca.client == nil {
		err := ca.setupTxClient(ctx)
		if err != nil {
			return nil, err
		}
	}
	return ca.client, nil
}

func (ca *CoreAccessor) submitMsg(
	ctx context.Context,
	msg sdktypes.Msg,
	cfg *TxConfig,
) (*TxResponse, error) {
	client, err := ca.getTxClient(ctx)
	if err != nil {
		return nil, err
	}

	txConfig := make([]user.TxOption, 0)
	if cfg.FeeGranterAddress() != "" {
		granter, err := parseAccAddressFromString(cfg.FeeGranterAddress())
		if err != nil {
			return nil, fmt.Errorf("getting granter: %w", err)
		}
		txConfig = append(txConfig, user.SetFeeGranter(granter))
	}

	gasPrice, gas, err := ca.estimateGasPriceAndUsage(ctx, cfg, msg)
	if err != nil {
		return nil, err
	}

	txConfig = append(txConfig, user.SetGasLimitAndGasPrice(gas, gasPrice))

	resp, err := client.SubmitTx(ctx, []sdktypes.Msg{msg}, txConfig...)
	if err != nil {
		return nil, err
	}
	return convertToSdkTxResponse(resp), err
}

// getTxAuthorAccAddress attempts to return the account address of the intended
// author of the transaction.
// TODO @renaynay:
//
//	tx client requires an `Account Name` which is basically keyname in the keyring but when building a sdk msg,
//	we need an sdk.AccAddress. We should consolidate the type TxClient needs so we don't have random account
//	determination logic everywhere that tries to parse back and forth between
//	key names / account address / account name etc.
func (ca *CoreAccessor) getTxAuthorAccAddress(cfg *TxConfig) (AccAddress, error) {
	switch {
	case cfg.SignerAddress() != "":
		return parseAccAddressFromString(cfg.SignerAddress())
	case cfg.KeyName() != "" && cfg.KeyName() != ca.defaultSignerAccount:
		return parseAccountKey(ca.keyring, cfg.KeyName())
	default:
		return ca.defaultSignerAddress, nil
	}
}

func setupEstimatorConnection(ctx context.Context, addr string, tlsEnabled bool) (*grpc.ClientConn, error) {
	log.Infow("setting up estimator connection", "address", addr)

	interceptor := grpc_retry.UnaryClientInterceptor(
		grpc_retry.WithMax(5),
		grpc_retry.WithCodes(codes.Unavailable),
		grpc_retry.WithBackoff(
			grpc_retry.BackoffExponentialWithJitter(time.Second, 2.0)),
	)
	grpcOpts := []grpc.DialOption{
		grpc.WithUnaryInterceptor(interceptor),
	}

	if tlsEnabled {
		grpcOpts = append(grpcOpts,
			grpc.WithTransportCredentials(credentials.NewTLS(&tls.Config{MinVersion: tls.VersionTLS12})),
		)
	} else {
		grpcOpts = append(grpcOpts, grpc.WithTransportCredentials(insecure.NewCredentials()))
	}

	conn, err := grpc.NewClient(addr, grpcOpts...)
	if err != nil {
		return nil, fmt.Errorf("state: failed to set up grpc connection to estimator address %s: %w", addr, err)
	}

	conn.Connect()
	if !conn.WaitForStateChange(ctx, connectivity.Ready) {
		return nil, errors.New("couldn't connect to core endpoint")
	}
	return conn, nil
}

// convertToTxResponse converts the user.TxResponse to sdk.TxResponse.
// This is a temporary workaround in order to avoid breaking the api.
func convertToSdkTxResponse(resp *user.TxResponse) *TxResponse {
	return &TxResponse{
		Code:   resp.Code,
		TxHash: resp.TxHash,
		Height: resp.Height,
	}
}<|MERGE_RESOLUTION|>--- conflicted
+++ resolved
@@ -265,17 +265,12 @@
 		opts = append(opts, feeGrant)
 	}
 
-<<<<<<< HEAD
-	response, err := client.SubmitPayForBlobWithAccount(ctx, account.Name(), libBlobs, opts...)
-
-=======
 	var response *user.TxResponse
 	if ca.txWorkerAccounts > 0 {
 		response, err = client.SubmitPayForBlobToQueue(ctx, libBlobs, opts...)
 	} else {
 		response, err = client.SubmitPayForBlobWithAccount(ctx, account.Name(), libBlobs, opts...)
 	}
->>>>>>> e4384c0f
 	if err == nil {
 		// metrics should only be counted on a successful PFB tx
 		if response.Code == 0 {
