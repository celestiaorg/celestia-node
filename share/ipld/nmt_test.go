package ipld

import (
	"strconv"
	"testing"

	"github.com/stretchr/testify/assert"
	"github.com/stretchr/testify/require"

<<<<<<< HEAD
=======
	"github.com/celestiaorg/celestia-app/v2/pkg/da"
>>>>>>> 0dac7600
	"github.com/celestiaorg/rsmt2d"

	"github.com/celestiaorg/celestia-node/share"
	"github.com/celestiaorg/celestia-node/share/eds/edstest"
)

// TestNamespaceFromCID checks that deriving the Namespaced hash from
// the given CID works correctly.
func TestNamespaceFromCID(t *testing.T) {
	tests := []struct {
		eds *rsmt2d.ExtendedDataSquare
	}{
		// note that the number of shares must be a power of two
		{eds: edstest.RandEDS(t, 4)},
		{eds: edstest.RandEDS(t, 16)},
	}

	for i, tt := range tests {
		t.Run(strconv.Itoa(i), func(t *testing.T) {
			roots, err := share.NewAxisRoots(tt.eds)
			require.NoError(t, err)
			// check to make sure NamespacedHash is correctly derived from CID
			for _, row := range roots.RowRoots {
				c, err := CidFromNamespacedSha256(row)
				require.NoError(t, err)

				got := NamespacedSha256FromCID(c)
				assert.Equal(t, row, got)
			}
		})
	}
}<|MERGE_RESOLUTION|>--- conflicted
+++ resolved
@@ -7,13 +7,9 @@
 	"github.com/stretchr/testify/assert"
 	"github.com/stretchr/testify/require"
 
-<<<<<<< HEAD
-=======
 	"github.com/celestiaorg/celestia-app/v2/pkg/da"
->>>>>>> 0dac7600
 	"github.com/celestiaorg/rsmt2d"
 
-	"github.com/celestiaorg/celestia-node/share"
 	"github.com/celestiaorg/celestia-node/share/eds/edstest"
 )
 
@@ -30,10 +26,10 @@
 
 	for i, tt := range tests {
 		t.Run(strconv.Itoa(i), func(t *testing.T) {
-			roots, err := share.NewAxisRoots(tt.eds)
+			dah, err := da.NewDataAvailabilityHeader(tt.eds)
 			require.NoError(t, err)
 			// check to make sure NamespacedHash is correctly derived from CID
-			for _, row := range roots.RowRoots {
+			for _, row := range dah.RowRoots {
 				c, err := CidFromNamespacedSha256(row)
 				require.NoError(t, err)
 
