--- conflicted
+++ resolved
@@ -68,11 +68,7 @@
 			idxs = append(idxs, i)
 		}
 	}
-<<<<<<< HEAD
 	return idxs, nil
-=======
-	return idxs, err
->>>>>>> 78cbb954
 }
 
 // RootHashForCoordinates returns the root hash for the given coordinates.
