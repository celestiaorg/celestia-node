package share

import (
	"context"
	"errors"
	"fmt"

	"github.com/minio/sha256-simd"

	"github.com/celestiaorg/nmt"
	"github.com/celestiaorg/rsmt2d"
)

var (
	// ErrNotFound is used to indicate that requested data could not be found.
	ErrNotFound = errors.New("share: data not found")
	// ErrNamespaceNotFound is returned by GetSharesByNamespace when data for the requested root does
	// not include any shares from the given namespace. If the target namespace belongs to the
	// namespace range of any rows of the requested root, the error will be returned along with
	// collected non-inclusion proofs for those rows. It is the obligation of the requester to verify
	// non-inclusion proofs for all rows that could possibly contain the target namespace by calling
	// the Verify method.
	ErrNamespaceNotFound = errors.New("share: namespace not found in data")
)

// Getter interface provides a set of accessors for shares by the Root.
// Automatically verifies integrity of shares(exceptions possible depending on the implementation).
//
//go:generate mockgen -destination=mocks/getter.go -package=mocks . Getter
type Getter interface {
	// GetShare gets a Share by coordinates in EDS.
	GetShare(ctx context.Context, root *Root, row, col int) (Share, error)

	// GetEDS gets the full EDS identified by the given root.
	GetEDS(context.Context, *Root) (*rsmt2d.ExtendedDataSquare, error)

	// GetSharesByNamespace gets all shares from an EDS within the given namespace.
	// Shares are returned in a row-by-row order if the namespace spans multiple rows.
<<<<<<< HEAD
	GetSharesByNamespace(context.Context, *Root, Namespace) (NamespacedShares, error)
=======
	// If data for the requested root does not include any shares from the given namespace
	// ErrNamespaceNotFound will be returned along with non-inclusion proofs if there are any.
	GetSharesByNamespace(context.Context, *Root, namespace.ID) (NamespacedShares, error)
>>>>>>> 2046250e
}

// NamespacedShares represents all shares with proofs within a specific namespace of an EDS.
type NamespacedShares []NamespacedRow

// Flatten returns the concatenated slice of all NamespacedRow shares.
func (ns NamespacedShares) Flatten() []Share {
	shares := make([]Share, 0)
	for _, row := range ns {
		shares = append(shares, row.Shares...)
	}
	return shares
}

// NamespacedRow represents all shares with proofs within a specific namespace of a single EDS row.
type NamespacedRow struct {
	Shares []Share
	Proof  *nmt.Proof
}

// Verify validates NamespacedShares by checking every row with nmt inclusion proof.
func (ns NamespacedShares) Verify(root *Root, namespace Namespace) error {
	var originalRoots [][]byte
	for _, row := range root.RowRoots {
		if !namespace.IsOutsideRange(row, row) {
			originalRoots = append(originalRoots, row)
		}
	}

	if len(originalRoots) != len(ns) {
		return fmt.Errorf("amount of rows differs between root and namespace shares: expected %d, got %d",
			len(originalRoots), len(ns))
	}

	for i, row := range ns {
		// verify row data against row hash from original root
		if !row.verify(originalRoots[i], namespace) {
			return fmt.Errorf("row verification failed: row %d doesn't match original root: %s", i, root.String())
		}
	}
	return nil
}

// verify validates the row using nmt inclusion proof.
func (row *NamespacedRow) verify(rowRoot []byte, namespace Namespace) bool {
	// construct nmt leaves from shares by prepending namespace
	leaves := make([][]byte, 0, len(row.Shares))
	for _, sh := range row.Shares {
		leaves = append(leaves, append(GetNamespace(sh), sh...))
	}

	// verify namespace
	return row.Proof.VerifyNamespace(
		sha256.New(),
		namespace.ToNMT(),
		leaves,
		rowRoot)
}<|MERGE_RESOLUTION|>--- conflicted
+++ resolved
@@ -36,13 +36,9 @@
 
 	// GetSharesByNamespace gets all shares from an EDS within the given namespace.
 	// Shares are returned in a row-by-row order if the namespace spans multiple rows.
-<<<<<<< HEAD
-	GetSharesByNamespace(context.Context, *Root, Namespace) (NamespacedShares, error)
-=======
 	// If data for the requested root does not include any shares from the given namespace
 	// ErrNamespaceNotFound will be returned along with non-inclusion proofs if there are any.
-	GetSharesByNamespace(context.Context, *Root, namespace.ID) (NamespacedShares, error)
->>>>>>> 2046250e
+	GetSharesByNamespace(context.Context, *Root, Namespace) (NamespacedShares, error)
 }
 
 // NamespacedShares represents all shares with proofs within a specific namespace of an EDS.
