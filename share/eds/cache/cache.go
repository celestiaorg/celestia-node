--- conflicted
+++ resolved
@@ -7,20 +7,15 @@
 
 	"github.com/filecoin-project/dagstore"
 	"github.com/filecoin-project/dagstore/shard"
+	logging "github.com/ipfs/go-log/v2"
 	"go.opentelemetry.io/otel"
 )
 
 var (
+	log   = logging.Logger("share/eds/cache")
 	meter = otel.Meter("eds_store_cache")
 )
 
-<<<<<<< HEAD
-const (
-	cacheFoundKey = "found"
-)
-
-=======
->>>>>>> 0804d6c9
 var (
 	errCacheMiss = errors.New("accessor not found in blockstore cache")
 )
@@ -51,31 +46,4 @@
 	Blockstore() (dagstore.ReadBlockstore, error)
 	Reader() io.Reader
 	io.Closer
-<<<<<<< HEAD
-}
-
-var _ Cache = (*NoopCache)(nil)
-
-// NoopCache implements noop version of Cache interface
-type NoopCache struct{}
-
-func (n NoopCache) Get(shard.Key) (Accessor, error) {
-	return nil, ErrCacheMiss
-}
-
-func (n NoopCache) GetOrLoad(
-	context.Context, shard.Key,
-	func(context.Context, shard.Key) (Accessor, error),
-) (Accessor, error) {
-	return nil, nil
-}
-
-func (n NoopCache) Remove(shard.Key) error {
-	return nil
-}
-
-func (n NoopCache) EnableMetrics() error {
-	return nil
-=======
->>>>>>> 0804d6c9
 }