package edstest

import (
	"crypto/rand"
	"testing"

	"github.com/stretchr/testify/require"
	coretypes "github.com/tendermint/tendermint/types"

	"github.com/celestiaorg/celestia-app/v2/app"
	"github.com/celestiaorg/celestia-app/v2/app/encoding"
	"github.com/celestiaorg/celestia-app/v2/pkg/appconsts"
	"github.com/celestiaorg/celestia-app/v2/pkg/da"
	"github.com/celestiaorg/celestia-app/v2/pkg/user"
	"github.com/celestiaorg/celestia-app/v2/pkg/wrapper"
	"github.com/celestiaorg/celestia-app/v2/test/util/blobfactory"
	"github.com/celestiaorg/celestia-app/v2/test/util/testfactory"
	"github.com/celestiaorg/celestia-app/v2/x/blob/types"
	"github.com/celestiaorg/go-square/blob"
	"github.com/celestiaorg/go-square/namespace"
	"github.com/celestiaorg/go-square/shares"
	"github.com/celestiaorg/go-square/square"
	"github.com/celestiaorg/nmt"
	"github.com/celestiaorg/rsmt2d"

	"github.com/celestiaorg/celestia-node/share"
	"github.com/celestiaorg/celestia-node/share/sharetest"
)

const (
	accountName = "test-account"
	testChainID = "private"
)

func RandByzantineEDS(t testing.TB, size int, options ...nmt.Option) *rsmt2d.ExtendedDataSquare {
	eds := RandEDS(t, size)
	shares := eds.Flattened()
	copy(share.GetData(shares[0]), share.GetData(shares[1])) // corrupting eds
	eds, err := rsmt2d.ImportExtendedDataSquare(shares,
		share.DefaultRSMT2DCodec(),
		wrapper.NewConstructor(uint64(size),
			options...))
	require.NoError(t, err, "failure to recompute the extended data square")
	return eds
}

// RandEDS generates EDS filled with the random data with the given size for original square.
func RandEDS(t testing.TB, size int) *rsmt2d.ExtendedDataSquare {
	shares := sharetest.RandShares(t, size*size)
	eds, err := rsmt2d.ComputeExtendedDataSquare(shares, share.DefaultRSMT2DCodec(), wrapper.NewConstructor(uint64(size)))
	require.NoError(t, err, "failure to recompute the extended data square")
	return eds
}

// RandEDSWithNamespace generates EDS with given square size. Returned EDS will have
// namespacedAmount of shares with the given namespace.
func RandEDSWithNamespace(
	t testing.TB,
	namespace share.Namespace,
	namespacedAmount, size int,
) (*rsmt2d.ExtendedDataSquare, *share.AxisRoots) {
	shares := sharetest.RandSharesWithNamespace(t, namespace, namespacedAmount, size*size)
	eds, err := rsmt2d.ComputeExtendedDataSquare(shares, share.DefaultRSMT2DCodec(), wrapper.NewConstructor(uint64(size)))
	require.NoError(t, err, "failure to recompute the extended data square")
	roots, err := share.NewAxisRoots(eds)
	require.NoError(t, err)
<<<<<<< HEAD
	return eds, roots
}

// RandomAxisRoots generates random share.AxisRoots for the given eds size.
func RandomAxisRoots(t testing.TB, edsSize int) *share.AxisRoots {
	roots := make([][]byte, edsSize*2)
	for i := range roots {
		root := make([]byte, edsSize)
		_, err := rand.Read(root)
		require.NoError(t, err)
		roots[i] = root
	}

	rows := roots[:edsSize]
	cols := roots[edsSize:]
	return &share.AxisRoots{
		RowRoots:    rows,
		ColumnRoots: cols,
	}
=======
	return eds, dah
}

// GenerateTestBlock generates a set of test blocks with a specific blob size and number of
// transactions
func GenerateTestBlock(
	t *testing.T,
	blobSize, numberOfTransactions int,
) (
	[]*types.MsgPayForBlobs,
	[]*blob.Blob,
	[]namespace.Namespace,
	*rsmt2d.ExtendedDataSquare,
	coretypes.Txs,
	*da.DataAvailabilityHeader,
	[]byte,
) {
	nss, msgs, blobs, coreTxs := createTestBlobTransactions(
		t,
		numberOfTransactions,
		blobSize,
	)

	txs := make(coretypes.Txs, 0)
	txs = append(txs, coreTxs...)
	dataSquare, err := square.Construct(
		txs.ToSliceOfBytes(),
		appconsts.SquareSizeUpperBound(appconsts.LatestVersion),
		appconsts.SubtreeRootThreshold(appconsts.LatestVersion),
	)
	require.NoError(t, err)

	// erasure the data square which we use to create the data root.
	eds, err := da.ExtendShares(shares.ToBytes(dataSquare))
	require.NoError(t, err)

	// create the new data root by creating the data availability header (merkle
	// roots of each row and col of the erasure data).
	dah, err := da.NewDataAvailabilityHeader(eds)
	require.NoError(t, err)
	dataRoot := dah.Hash()

	return msgs, blobs, nss, eds, coreTxs, &dah, dataRoot
}

// createTestBlobTransactions generates a set of transactions that can be added to a blob.
// The number of transactions dictates the number of PFBs that will be returned.
// The size refers to the size of the data contained in the PFBs in bytes.
func createTestBlobTransactions(
	t *testing.T,
	numberOfTransactions, size int,
) ([]namespace.Namespace, []*types.MsgPayForBlobs, []*blob.Blob, []coretypes.Tx) {
	nss := make([]namespace.Namespace, 0)
	msgs := make([]*types.MsgPayForBlobs, 0)
	blobs := make([]*blob.Blob, 0)
	coreTxs := make([]coretypes.Tx, 0)
	config := encoding.MakeConfig(app.ModuleEncodingRegisters...)
	keyring := testfactory.TestKeyring(config.Codec, accountName)
	account := user.NewAccount(accountName, 0, 0)
	signer, err := user.NewSigner(keyring, config.TxConfig, testChainID, appconsts.LatestVersion, account)
	require.NoError(t, err)

	for i := 0; i < numberOfTransactions; i++ {
		ns, msg, blob, coreTx := createTestBlobTransaction(t, signer, size+i*1000)
		nss = append(nss, ns)
		msgs = append(msgs, msg)
		blobs = append(blobs, blob)
		coreTxs = append(coreTxs, coreTx)
	}

	return nss, msgs, blobs, coreTxs
}

// createTestBlobTransaction creates a test blob transaction using a specific signer and a specific
// PFB size. The size is in bytes.
func createTestBlobTransaction(
	t *testing.T,
	signer *user.Signer,
	size int,
) (namespace.Namespace, *types.MsgPayForBlobs, *blob.Blob, coretypes.Tx) {
	ns := namespace.RandomBlobNamespace()
	account := signer.Account(accountName)
	msg, b := blobfactory.RandMsgPayForBlobsWithNamespaceAndSigner(account.Address().String(), ns, size)
	cTx, _, err := signer.CreatePayForBlobs(accountName, []*blob.Blob{b})
	require.NoError(t, err)
	return ns, msg, b, cTx
>>>>>>> 6a036611
}<|MERGE_RESOLUTION|>--- conflicted
+++ resolved
@@ -64,7 +64,6 @@
 	require.NoError(t, err, "failure to recompute the extended data square")
 	roots, err := share.NewAxisRoots(eds)
 	require.NoError(t, err)
-<<<<<<< HEAD
 	return eds, roots
 }
 
@@ -84,8 +83,6 @@
 		RowRoots:    rows,
 		ColumnRoots: cols,
 	}
-=======
-	return eds, dah
 }
 
 // GenerateTestBlock generates a set of test blocks with a specific blob size and number of
@@ -171,5 +168,4 @@
 	cTx, _, err := signer.CreatePayForBlobs(accountName, []*blob.Blob{b})
 	require.NoError(t, err)
 	return ns, msg, b, cTx
->>>>>>> 6a036611
 }