--- conflicted
+++ resolved
@@ -6,13 +6,9 @@
 
 	"github.com/ipfs/boxo/blockstore"
 
-<<<<<<< HEAD
-=======
 	"github.com/celestiaorg/celestia-app/v2/pkg/da"
->>>>>>> 0dac7600
 	"github.com/celestiaorg/rsmt2d"
 
-	"github.com/celestiaorg/celestia-node/share"
 	"github.com/celestiaorg/celestia-node/share/ipld"
 )
 
@@ -36,7 +32,7 @@
 func NewErrByzantine(
 	ctx context.Context,
 	bStore blockstore.Blockstore,
-	roots *share.AxisRoots,
+	dah *da.DataAvailabilityHeader,
 	errByz *rsmt2d.ErrByzantineData,
 ) error {
 	sharesWithProof := make([]*ShareWithProof, len(errByz.Shares))
@@ -46,7 +42,7 @@
 		if len(share) == 0 {
 			continue
 		}
-		swp, err := GetShareWithProof(ctx, bGetter, roots, share, errByz.Axis, int(errByz.Index), index)
+		swp, err := GetShareWithProof(ctx, bGetter, dah, share, errByz.Axis, int(errByz.Index), index)
 		if err != nil {
 			log.Warn("requesting proof failed",
 				"errByz", errByz,
@@ -57,12 +53,12 @@
 
 		sharesWithProof[index] = swp
 		// it is enough to collect half of the shares to construct the befp
-		if count++; count >= len(roots.RowRoots)/2 {
+		if count++; count >= len(dah.RowRoots)/2 {
 			break
 		}
 	}
 
-	if count < len(roots.RowRoots)/2 {
+	if count < len(dah.RowRoots)/2 {
 		return fmt.Errorf("failed to collect proof")
 	}
 
