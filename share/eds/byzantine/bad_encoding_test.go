--- conflicted
+++ resolved
@@ -26,8 +26,6 @@
 	"github.com/celestiaorg/celestia-node/share/sharetest"
 )
 
-<<<<<<< HEAD
-=======
 func TestBEFP_Validate(t *testing.T) {
 	ctx, cancel := context.WithTimeout(context.Background(), time.Second*5)
 	defer t.Cleanup(cancel)
@@ -156,7 +154,6 @@
 	}
 }
 
->>>>>>> ba380096
 // TestIncorrectBadEncodingFraudProof asserts that BEFP is not generated for the correct data
 func TestIncorrectBadEncodingFraudProof(t *testing.T) {
 	ctx, cancel := context.WithCancel(context.Background())
