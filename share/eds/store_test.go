--- conflicted
+++ resolved
@@ -113,13 +113,9 @@
 		_, err = os.Stat(edsStore.basepath + blocksPath + dah.String())
 		assert.NoError(t, err)
 
-<<<<<<< HEAD
-		time.Sleep(time.Millisecond * 100)
-=======
 		// accessor will be registered in cache async on put, so give it some time to settle
 		time.Sleep(time.Millisecond * 100)
 
->>>>>>> 0804d6c9
 		err = edsStore.Remove(ctx, dah.Hash())
 		assert.NoError(t, err)
 
@@ -156,15 +152,10 @@
 		err = os.Remove(path)
 		assert.NoError(t, err)
 
-<<<<<<< HEAD
-		// remove non-failed accessor from cache
-		time.Sleep(time.Millisecond * 100)
-=======
 		// accessor will be registered in cache async on put, so give it some time to settle
 		time.Sleep(time.Millisecond * 100)
 
 		// remove non-failed accessor from cache
->>>>>>> 0804d6c9
 		err = edsStore.cache.Remove(shard.KeyFromString(dah.String()))
 		assert.NoError(t, err)
 
@@ -207,12 +198,9 @@
 		err = edsStore.Put(ctx, dah.Hash(), eds)
 		require.NoError(t, err)
 
-<<<<<<< HEAD
-=======
 		// accessor will be registered in cache async on put, so give it some time to settle
 		time.Sleep(time.Millisecond * 100)
 
->>>>>>> 0804d6c9
 		// check, that the key is in the cache after put
 		shardKey := shard.KeyFromString(dah.String())
 		_, err = edsStore.cache.Get(shardKey)
@@ -316,11 +304,7 @@
 
 	// store eds to the store with noopCache to allow clean cache after put
 	swap := edsStore.cache
-<<<<<<< HEAD
-	edsStore.cache = cache.NoopCache{}
-=======
 	edsStore.cache = cache.NewDoubleCache(cache.NoopCache{}, cache.NoopCache{})
->>>>>>> 0804d6c9
 	eds, dah := randomEDS(t)
 	err = edsStore.Put(ctx, dah.Hash(), eds)
 	require.NoError(t, err)
@@ -346,11 +330,7 @@
 	// key shouldn't be in cache yet, check for returned errCacheMiss
 	shardKey := shard.KeyFromString(dah.String())
 	_, err = edsStore.cache.Get(shardKey)
-<<<<<<< HEAD
-	require.ErrorIs(t, err, cache.ErrCacheMiss)
-=======
 	require.Error(t, err)
->>>>>>> 0804d6c9
 
 	// now get it from blockstore, to trigger storing to cache
 	_, err = edsStore.Blockstore().Get(ctx, key)
@@ -376,29 +356,26 @@
 	err = edsStore.Put(ctx, dah.Hash(), eds)
 	require.NoError(t, err)
 
-<<<<<<< HEAD
-	// give some time to let cache to get settled in background
-	time.Sleep(time.Millisecond * 50)
-=======
 	// accessor will be registered in cache async on put, so give it some time to settle
 	time.Sleep(time.Millisecond * 100)
->>>>>>> 0804d6c9
 
 	// accessor should be in cache
 	cachedAccessor, err := edsStore.cache.Get(shard.KeyFromString(dah.String()))
 	require.NoError(t, err)
 
 	// first read from cached accessor
-	firstBlock, err := io.ReadAll(cachedAccessor.Reader())
-	require.NoError(t, err)
-	require.NoError(t, cachedAccessor.Close())
+	carReader, err := edsStore.getCAR(ctx, dah.Hash())
+	require.NoError(t, err)
+	firstBlock, err := io.ReadAll(carReader)
+	require.NoError(t, err)
+	require.NoError(t, carReader.Close())
 
 	// second read from cached accessor
-	cachedAccessor, err = edsStore.cache.Get(shard.KeyFromString(dah.String()))
-	require.NoError(t, err)
-	secondBlock, err := io.ReadAll(cachedAccessor.Reader())
-	require.NoError(t, err)
-	require.NoError(t, cachedAccessor.Close())
+	carReader, err = edsStore.getCAR(ctx, dah.Hash())
+	require.NoError(t, err)
+	secondBlock, err := io.ReadAll(carReader)
+	require.NoError(t, err)
+	require.NoError(t, carReader.Close())
 
 	require.Equal(t, firstBlock, secondBlock)
 }
@@ -414,31 +391,18 @@
 	err = edsStore.Start(ctx)
 	require.NoError(t, err)
 	// replace cache with noopCache to
-<<<<<<< HEAD
-	edsStore.cache = cache.NoopCache{}
-=======
 	edsStore.cache = cache.NewDoubleCache(cache.NoopCache{}, cache.NoopCache{})
->>>>>>> 0804d6c9
 
 	eds, dah := randomEDS(t)
 	err = edsStore.Put(ctx, dah.Hash(), eds)
 	require.NoError(t, err)
 
-<<<<<<< HEAD
-	// give some time to let cache to get settled in background
-	time.Sleep(time.Millisecond * 50)
-
-	// accessor should be in cache
-	_, err = edsStore.cache.Get(shard.KeyFromString(dah.String()))
-	require.ErrorIs(t, err, cache.ErrCacheMiss)
-=======
 	// accessor will be registered in cache async on put, so give it some time to settle
 	time.Sleep(time.Millisecond * 100)
 
 	// accessor should be in cache
 	_, err = edsStore.cache.Get(shard.KeyFromString(dah.String()))
 	require.Error(t, err)
->>>>>>> 0804d6c9
 
 	// first read from direct accessor
 	carReader, err := edsStore.getCAR(ctx, dah.Hash())
