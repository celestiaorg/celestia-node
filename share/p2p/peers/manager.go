--- conflicted
+++ resolved
@@ -27,7 +27,7 @@
 	// ResultSuccess indicates operation was successful and no extra action is required
 	ResultSuccess result = iota
 	// ResultSynced will save the status of pool as "synced" and will remove peers from it
-	ResultSynced result = iota
+	ResultSynced
 	// ResultCooldownPeer will put returned peer on cooldown, meaning it won't be available by Peer
 	// method for some time
 	ResultCooldownPeer
@@ -171,81 +171,53 @@
 func (m *Manager) Peer(
 	ctx context.Context, datahash share.DataHash,
 ) (peer.ID, DoneFunc, error) {
-<<<<<<< HEAD
 	p := m.getOrCreatePool(datahash.String())
-	p.markValidated()
-=======
-	p := s.getOrCreatePool(datahash.String())
 	if p.markValidated() {
 		log.Debugw("marked validated", "datahash", datahash.String())
 	}
->>>>>>> c40f80a2
 
 	// first, check if a peer is available for the given datahash
 	peerID, ok := p.tryGet()
 	if ok {
 		// some pools could still have blacklisted peers in storage
-<<<<<<< HEAD
 		if m.peerIsBlacklisted(peerID) {
-=======
-		if s.peerIsBlacklisted(peerID) {
 			log.Debugw("removing blacklisted peer from pool", "hash", datahash.String(),
 				"peer", peerID.String())
->>>>>>> c40f80a2
 			p.remove(peerID)
 			return m.Peer(ctx, datahash)
 		}
-<<<<<<< HEAD
-		return peerID, m.doneFunc(datahash, peerID), nil
-=======
 		log.Debugw("returning shrex-sub peer", "hash", datahash.String(),
 			"peer", peerID.String())
-		return peerID, s.doneFunc(datahash, peerID), nil
->>>>>>> c40f80a2
+		return peerID, m.doneFunc(datahash, peerID), nil
 	}
 
 	// if no peer for datahash is currently available, try to use full node
 	// obtained from discovery
 	peerID, ok = m.fullNodes.tryGet()
 	if ok {
-<<<<<<< HEAD
+		log.Debugw("got peer from full nodes discovery pool", "peer", peerID, "datahash", datahash.String())
 		return peerID, m.doneFunc(datahash, peerID), nil
-=======
-		log.Debugw("got peer from full nodes discovery pool", "peer", peerID, "datahash", datahash.String())
-		return peerID, s.doneFunc(datahash, peerID), nil
->>>>>>> c40f80a2
 	}
 
 	// no peers are available right now, wait for the first one
 	select {
 	case peerID = <-p.next(ctx):
-<<<<<<< HEAD
+		log.Debugw("got peer from shrexSub pool after wait", "peer", peerID, "datahash", datahash.String())
 		return peerID, m.doneFunc(datahash, peerID), nil
 	case peerID = <-m.fullNodes.next(ctx):
+		log.Debugw("got peer from discovery pool after wait", "peer", peerID, "datahash", datahash.String())
 		return peerID, m.doneFunc(datahash, peerID), nil
-=======
-		log.Debugw("got peer from shrexSub pool after wait", "peer", peerID, "datahash", datahash.String())
-		return peerID, s.doneFunc(datahash, peerID), nil
-	case peerID = <-s.fullNodes.next(ctx):
-		log.Debugw("got peer from discovery pool after wait", "peer", peerID, "datahash", datahash.String())
-		return peerID, s.doneFunc(datahash, peerID), nil
->>>>>>> c40f80a2
 	case <-ctx.Done():
 		return "", nil, ctx.Err()
 	}
 }
 
-<<<<<<< HEAD
 func (m *Manager) doneFunc(datahash share.DataHash, peerID peer.ID) DoneFunc {
 	return func(result result) {
-=======
-func (s *Manager) doneFunc(datahash share.DataHash, peerID peer.ID) DoneFunc {
-	return func(result syncResult) {
 		log.Debugw("set peer status",
 			"peer", peerID,
 			"datahash", datahash.String(),
 			result, result)
->>>>>>> c40f80a2
 		switch result {
 		case ResultSuccess:
 		case ResultSynced:
@@ -273,49 +245,33 @@
 			continue
 		}
 
-<<<<<<< HEAD
-		m.getOrCreatePool(h.DataHash.String()).markValidated()
-=======
-		if s.getOrCreatePool(h.DataHash.String()).markValidated() {
+		if m.getOrCreatePool(h.DataHash.String()).markValidated() {
 			log.Debugw("marked validated", "datahash", h.DataHash.String())
 		}
->>>>>>> c40f80a2
 	}
 }
 
 // Validate will collect peer.ID into corresponding peer pool
 func (m *Manager) validate(ctx context.Context, peerID peer.ID, hash share.DataHash) pubsub.ValidationResult {
 	// messages broadcasted from self should bypass the validation with Accept
-<<<<<<< HEAD
 	if peerID == m.host.ID() {
-=======
-	if peerID == s.host.ID() {
 		log.Debugw("received datahash from self", "datahash", hash.String())
->>>>>>> c40f80a2
 		return pubsub.ValidationAccept
 	}
 
 	// punish peer for sending invalid hash if it has misbehaved in the past
-<<<<<<< HEAD
-	if m.hashIsBlacklisted(hash) || m.peerIsBlacklisted(peerID) {
-		return pubsub.ValidationReject
-	}
-
-	m.getOrCreatePool(hash.String()).add(peerID)
-=======
-	if s.hashIsBlacklisted(hash) {
+	if m.hashIsBlacklisted(hash) {
 		log.Debugw("received blacklisted hash, reject validation", "peer", peerID, "datahash", hash.String())
 		return pubsub.ValidationReject
 	}
 
-	if s.peerIsBlacklisted(peerID) {
+	if m.peerIsBlacklisted(peerID) {
 		log.Debugw("received message from blacklisted peer, reject validation", "peer", peerID, "datahash", hash.String())
 		return pubsub.ValidationReject
 	}
 
-	s.getOrCreatePool(hash.String()).add(peerID)
+	m.getOrCreatePool(hash.String()).add(peerID)
 	log.Debugw("got hash from shrex-sub", "peer", peerID, "datahash", hash.String())
->>>>>>> c40f80a2
 	return pubsub.ValidationIgnore
 }
 
@@ -335,12 +291,8 @@
 	return p
 }
 
-<<<<<<< HEAD
 func (m *Manager) blacklistPeers(peerIDs ...peer.ID) {
-=======
-func (s *Manager) blacklistPeers(peerIDs ...peer.ID) {
 	log.Debugw("blacklisting peers", "peers", peerIDs)
->>>>>>> c40f80a2
 	for _, peerID := range peerIDs {
 		m.fullNodes.remove(peerID)
 		// add peer to the blacklist, so we can't connect to it in the future.
