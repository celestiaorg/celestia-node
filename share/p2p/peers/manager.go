--- conflicted
+++ resolved
@@ -190,39 +190,26 @@
 			p.remove(peerID)
 			return m.Peer(ctx, datahash)
 		}
-<<<<<<< HEAD
-		return m.newPeer(datahash, peerID, sourceShrexSub, p.len(), 0)
-=======
 		logger.Debugw("get peer from shrexsub pool",
 			"peer", peerID.String(),
 			"pool_size", p.size())
 		return peerID, m.doneFunc(datahash, peerID, false), nil
->>>>>>> 0d4e4bb8
 	}
 
 	// if no peer for datahash is currently available, try to use full node
 	// obtained from discovery
 	peerID, ok = m.fullNodes.tryGet()
 	if ok {
-<<<<<<< HEAD
-		return m.newPeer(datahash, peerID, sourceFullNodes, m.fullNodes.len(), 0)
-=======
 		logger.Debugw("got peer from full nodes pool",
 			"peer", peerID.String(),
 			"pool_size", m.fullNodes.size())
 		return peerID, m.doneFunc(datahash, peerID, true), nil
->>>>>>> 0d4e4bb8
 	}
 
 	// no peers are available right now, wait for the first one
 	start := time.Now()
 	select {
 	case peerID = <-p.next(ctx):
-<<<<<<< HEAD
-		return m.newPeer(datahash, peerID, sourceShrexSub, p.len(), time.Since(start))
-	case peerID = <-m.fullNodes.next(ctx):
-		return m.newPeer(datahash, peerID, sourceFullNodes, m.fullNodes.len(), time.Since(start))
-=======
 		logger.Debugw("got peer from shrexSub pool after wait",
 			"peer", peerID.String(),
 			"pool_size", p.size(),
@@ -234,7 +221,6 @@
 			"pool_size", m.fullNodes.size(),
 			"after (s)", time.Since(start))
 		return peerID, m.doneFunc(datahash, peerID, true), nil
->>>>>>> 0d4e4bb8
 	case <-ctx.Done():
 		return "", nil, ctx.Err()
 	}
@@ -261,10 +247,7 @@
 		log.Debugw("set peer status",
 			"peer", peerID,
 			"hash", datahash.String(),
-<<<<<<< HEAD
 			"source", source,
-=======
->>>>>>> 0d4e4bb8
 			"result", result)
 		m.metrics.observeDoneResult(source, result)
 		switch result {
@@ -343,11 +326,7 @@
 	p := m.getOrCreatePool(msg.DataHash.String())
 	p.headerHeight.Store(msg.Height)
 	p.add(peerID)
-<<<<<<< HEAD
-	log.Debugw("got hash from shrex-sub", "peer", peerID, "hash", msg.DataHash.String())
-=======
 	logger.Debug("got hash from shrex-sub")
->>>>>>> 0d4e4bb8
 	return pubsub.ValidationIgnore
 }
 
@@ -411,8 +390,6 @@
 	return m.blacklistedHashes[hash.String()]
 }
 
-<<<<<<< HEAD
-=======
 func (m *Manager) validatedPool(hashStr string) *syncPool {
 	p := m.getOrCreatePool(hashStr)
 	if p.isValidatedDataHash.CompareAndSwap(false, true) {
@@ -421,7 +398,6 @@
 	return p
 }
 
->>>>>>> 0d4e4bb8
 func (m *Manager) GC(ctx context.Context) {
 	ticker := time.NewTicker(m.params.GcInterval)
 	defer ticker.Stop()
