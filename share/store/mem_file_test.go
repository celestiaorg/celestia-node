--- conflicted
+++ resolved
@@ -19,22 +19,6 @@
 	fl := &MemFile{Eds: eds}
 
 	width := int(eds.Width())
-<<<<<<< HEAD
-	for _, proofType := range []ProofType{ProofTypeAny, ProofTypeRow, ProofTypeColumn} {
-		for x := 0; x < width; x++ {
-			for y := 0; y < width; y++ {
-				shr, err := fl.Share(context.TODO(), x, y, proofType)
-				require.NoError(t, err)
-
-				axishash := root.RowRoots[y]
-				if proofType == ProofTypeColumn {
-					axishash = root.ColumnRoots[x]
-				}
-
-				ok := shr.Validate(axishash, x, y, width)
-				require.True(t, ok)
-			}
-=======
 	for x := 0; x < width; x++ {
 		for y := 0; y < width; y++ {
 			shr, err := fl.Share(context.TODO(), x, y)
@@ -43,7 +27,6 @@
 			axishash := root.RowRoots[y]
 			ok := shr.Validate(axishash, x, y, width)
 			require.True(t, ok)
->>>>>>> e38d2f50
 		}
 	}
 }
