--- conflicted
+++ resolved
@@ -146,23 +146,15 @@
 	require.NoError(t, err)
 	require.Len(t, failed, int(avail.params.SampleAmount))
 
-<<<<<<< HEAD
-	// ensure that retry persists the failed samples selection
+	// Simulate a getter that now returns shares successfully
 	onceGetter := newOnceGetter()
 	avail.getter = onceGetter
-=======
-	// Simulate a getter that now returns shares successfully
-	successfulGetter := newOnceGetter()
-	successfulGetter.AddSamples(failed)
-	avail.getter = successfulGetter
->>>>>>> 816f46e6
 
 	// should be able to retrieve all the failed samples now
 	err = avail.SharesAvailable(ctx, eh)
 	require.NoError(t, err)
 
-<<<<<<< HEAD
-	// onceGetter should have sampled all the failed samples once
+	// onceGetter should have no more samples stored after the call
 	onceGetter.checkOnce(t)
 	require.ElementsMatch(t, failed, onceGetter.sampledList())
 }
@@ -193,10 +185,6 @@
 	}
 	wg.Wait()
 	require.Len(t, successfulGetter.sampledList(), int(avail.params.SampleAmount))
-=======
-	// onceGetter should have no more samples stored after the call
-	require.Empty(t, successfulGetter.available)
->>>>>>> 816f46e6
 }
 
 type onceGetter struct {
@@ -234,18 +222,9 @@
 func (m onceGetter) GetShare(_ context.Context, _ *header.ExtendedHeader, row, col int) (libshare.Share, error) {
 	m.Lock()
 	defer m.Unlock()
-<<<<<<< HEAD
-	s := Sample{Row: uint16(row), Col: uint16(col)}
+	s := Sample{Row: row, Col: col}
 	m.sampled[s]++
 	return libshare.Share{}, nil
-=======
-	s := Sample{Row: row, Col: col}
-	if _, ok := m.available[s]; ok {
-		delete(m.available, s)
-		return libshare.Share{}, nil
-	}
-	return libshare.Share{}, share.ErrNotAvailable
->>>>>>> 816f46e6
 }
 
 func (m onceGetter) GetEDS(_ context.Context, _ *header.ExtendedHeader) (*rsmt2d.ExtendedDataSquare, error) {
