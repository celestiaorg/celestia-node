package light

import (
	"context"
	"encoding/json"
	"errors"
	"fmt"
	"sync"

	"github.com/ipfs/go-datastore"
	"github.com/ipfs/go-datastore/autobatch"
	"github.com/ipfs/go-datastore/namespace"
	logging "github.com/ipfs/go-log/v2"

	"github.com/celestiaorg/celestia-node/header"
	"github.com/celestiaorg/celestia-node/libs/utils"
	"github.com/celestiaorg/celestia-node/share"
	"github.com/celestiaorg/celestia-node/share/shwap"
)

var (
	log                   = logging.Logger("share/light")
	samplingResultsPrefix = datastore.NewKey("sampling_result")
	writeBatchSize        = 2048
)

// ShareAvailability implements share.Availability using Data Availability Sampling technique.
// It is light because it does not require the downloading of all the data to verify
// its availability. It is assumed that there are a lot of lightAvailability instances
// on the network doing sampling over the same Root to collectively verify its availability.
type ShareAvailability struct {
	getter shwap.Getter
	params Parameters

<<<<<<< HEAD
	activeHeights *utils.Sessions
	dsLk          sync.RWMutex
	ds            *autobatch.Datastore
=======
	dsLk sync.RWMutex
	ds   *autobatch.Datastore
>>>>>>> 816f46e6
}

// NewShareAvailability creates a new light Availability.
func NewShareAvailability(
	getter shwap.Getter,
	ds datastore.Batching,
	opts ...Option,
) *ShareAvailability {
	params := *DefaultParameters()
	ds = namespace.Wrap(ds, samplingResultsPrefix)
	autoDS := autobatch.NewAutoBatching(ds, writeBatchSize)

	for _, opt := range opts {
		opt(&params)
	}

	return &ShareAvailability{
		getter:        getter,
		params:        params,
		activeHeights: utils.NewSessions(),
		ds:            autoDS,
	}
}

// SharesAvailable randomly samples `params.SampleAmount` amount of Shares committed to the given
// ExtendedHeader. This way SharesAvailable subjectively verifies that Shares are available.
func (la *ShareAvailability) SharesAvailable(ctx context.Context, header *header.ExtendedHeader) error {
	dah := header.DAH
	// short-circuit if the given root is an empty data square
	if share.DataHash(dah.Hash()).IsEmptyEDS() {
		return nil
	}

	// Prevent multiple sampling sessions for the same header height
	release, err := la.activeHeights.StartSession(ctx, header.Height())
	if err != nil {
		return err
	}
	defer release()

	// load snapshot of the last sampling errors from disk
	key := datastoreKeyForRoot(dah)
	la.dsLk.RLock()
	last, err := la.ds.Get(ctx, key)
	la.dsLk.RUnlock()

	// Check for error cases
	var samples []Sample
	switch {
	case err == nil && len(last) == 0:
		// Availability has already been validated
		return nil
	case err != nil && !errors.Is(err, datastore.ErrNotFound):
		// Other error occurred
		return err
	case errors.Is(err, datastore.ErrNotFound):
		// No sampling result found, select new samples
		samples = selectRandomSamples(len(dah.RowRoots), int(la.params.SampleAmount))
	default:
		// Sampling result found, unmarshal it
		err = json.Unmarshal(last, &samples)
		if err != nil {
			return err
		}
	}

	var (
		failedSamplesLock sync.Mutex
		failedSamples     []Sample
	)

	log.Debugw("starting sampling session", "height", header.Height())
	var wg sync.WaitGroup
	for _, s := range samples {
		wg.Add(1)
		go func(s Sample) {
			defer wg.Done()
			// check if the sample is available
			_, err := la.getter.GetShare(ctx, header, s.Row, s.Col)
			if err != nil {
				log.Debugw("error fetching share", "height", header.Height(), "row", s.Row, "col", s.Col)
				failedSamplesLock.Lock()
				failedSamples = append(failedSamples, s)
				failedSamplesLock.Unlock()
			}
		}(s)
	}
	wg.Wait()

	// store the result of the sampling session
	bs, err := json.Marshal(failedSamples)
	if err != nil {
		return fmt.Errorf("failed to marshal sampling result: %w", err)
	}
	la.dsLk.Lock()
	err = la.ds.Put(ctx, key, bs)
	la.dsLk.Unlock()
	if err != nil {
		return fmt.Errorf("failed to store sampling result: %w", err)
	}

	if errors.Is(ctx.Err(), context.Canceled) {
		// Availability did not complete due to context cancellation, return context error instead of
		// share.ErrNotAvailable
		return ctx.Err()
	}

	// if any of the samples failed, return an error
	if len(failedSamples) > 0 {
		return share.ErrNotAvailable
	}
	return nil
}

func datastoreKeyForRoot(root *share.AxisRoots) datastore.Key {
	return datastore.NewKey(root.String())
}

// Close flushes all queued writes to disk.
func (la *ShareAvailability) Close(ctx context.Context) error {
	return la.ds.Flush(ctx)
}<|MERGE_RESOLUTION|>--- conflicted
+++ resolved
@@ -32,14 +32,9 @@
 	getter shwap.Getter
 	params Parameters
 
-<<<<<<< HEAD
 	activeHeights *utils.Sessions
 	dsLk          sync.RWMutex
 	ds            *autobatch.Datastore
-=======
-	dsLk sync.RWMutex
-	ds   *autobatch.Datastore
->>>>>>> 816f46e6
 }
 
 // NewShareAvailability creates a new light Availability.
