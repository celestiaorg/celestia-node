package light

import (
	"context"
	"errors"
	"math"

	ipldFormat "github.com/ipfs/go-ipld-format"
	logging "github.com/ipfs/go-log/v2"

	"github.com/celestiaorg/celestia-node/share"
	"github.com/celestiaorg/celestia-node/share/availability"
	"github.com/celestiaorg/celestia-node/share/getters"
)

var log = logging.Logger("share/light")

// ShareAvailability implements share.Availability using Data Availability Sampling technique.
// It is light because it does not require the downloading of all the data to verify
// its availability. It is assumed that there are a lot of lightAvailability instances
// on the network doing sampling over the same Root to collectively verify its availability.
type ShareAvailability struct {
	getter share.Getter
	params availability.LightAvailabilityParameters
}

// NewShareAvailability creates a new light Availability.
func NewShareAvailability(
	getter share.Getter,
	opts ...availability.Option[availability.LightAvailabilityParameters],
) *ShareAvailability {
	params := availability.DefaultLightAvailabilityParameters()

	for _, opt := range opts {
		opt(&params)
	}

	return &ShareAvailability{getter, params}
}

// SharesAvailable randomly samples DefaultSampleAmount amount of Shares committed to the given
// Root. This way SharesAvailable subjectively verifies that Shares are available.
func (la *ShareAvailability) SharesAvailable(ctx context.Context, dah *share.Root) error {
	log.Debugw("Validate availability", "root", dah.Hash())
	// We assume the caller of this method has already performed basic validation on the
	// given dah/root. If for some reason this has not happened, the node should panic.
	if err := dah.ValidateBasic(); err != nil {
		log.Errorw("Availability validation cannot be performed on a malformed DataAvailabilityHeader",
			"err", err)
		panic(err)
	}
	samples, err := SampleSquare(len(dah.RowsRoots), DefaultSampleAmount)
	if err != nil {
		return err
	}

	// indicate to the share.Getter that a blockservice session should be created. This
	// functionality is optional and must be supported by the used share.Getter.
	ctx = getters.WithSession(ctx)
<<<<<<< HEAD
	ctx, cancel := context.WithTimeout(ctx, la.params.AvailabilityTimeout)
	defer cancel()
=======
>>>>>>> 915b7aef

	log.Debugw("starting sampling session", "root", dah.Hash())
	errs := make(chan error, len(samples))
	for _, s := range samples {
		go func(s Sample) {
			log.Debugw("fetching share", "root", dah.Hash(), "row", s.Row, "col", s.Col)
			_, err := la.getter.GetShare(ctx, dah, s.Row, s.Col)
			if err != nil {
				log.Debugw("error fetching share", "root", dah.Hash(), "row", s.Row, "col", s.Col)
			}
			// we don't really care about Share bodies at this point
			// it also means we now saved the Share in local storage
			select {
			case errs <- err:
			case <-ctx.Done():
			}
		}(s)
	}

	for range samples {
		var err error
		select {
		case err = <-errs:
		case <-ctx.Done():
			err = ctx.Err()
		}

		if err != nil {
			if !errors.Is(err, context.Canceled) {
				log.Errorw("availability validation failed", "root", dah.Hash(), "err", err.Error())
			}
			if ipldFormat.IsNotFound(err) || errors.Is(err, context.DeadlineExceeded) {
				return share.ErrNotAvailable
			}

			return err
		}
	}

	return nil
}

// ProbabilityOfAvailability calculates the probability that the
// data square is available based on the amount of samples collected
// (DefaultSampleAmount).
//
// Formula: 1 - (0.75 ** amount of samples)
func (la *ShareAvailability) ProbabilityOfAvailability(context.Context) float64 {
	return 1 - math.Pow(0.75, float64(DefaultSampleAmount))
}<|MERGE_RESOLUTION|>--- conflicted
+++ resolved
@@ -57,11 +57,6 @@
 	// indicate to the share.Getter that a blockservice session should be created. This
 	// functionality is optional and must be supported by the used share.Getter.
 	ctx = getters.WithSession(ctx)
-<<<<<<< HEAD
-	ctx, cancel := context.WithTimeout(ctx, la.params.AvailabilityTimeout)
-	defer cancel()
-=======
->>>>>>> 915b7aef
 
 	log.Debugw("starting sampling session", "root", dah.Hash())
 	errs := make(chan error, len(samples))
