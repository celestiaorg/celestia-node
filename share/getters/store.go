package getters

import (
	"context"
	"errors"
	"fmt"

	"go.opentelemetry.io/otel/attribute"
	"go.opentelemetry.io/otel/trace"

	"github.com/celestiaorg/rsmt2d"

	"github.com/celestiaorg/celestia-node/libs/utils"
	"github.com/celestiaorg/celestia-node/share"
	"github.com/celestiaorg/celestia-node/share/eds"
	"github.com/celestiaorg/celestia-node/share/ipld"
)

var _ share.Getter = (*StoreGetter)(nil)

// StoreGetter is a share.Getter that retrieves shares from an eds.Store. No results are saved to
// the eds.Store after retrieval.
type StoreGetter struct {
	store *eds.Store
}

// NewStoreGetter creates a new share.Getter that retrieves shares from an eds.Store.
func NewStoreGetter(store *eds.Store) *StoreGetter {
	return &StoreGetter{
		store: store,
	}
}

// GetShare gets a single share at the given EDS coordinates from the eds.Store through the
// corresponding CAR-level blockstore.
func (sg *StoreGetter) GetShare(ctx context.Context, dah *share.Root, row, col int) (share.Share, error) {
	var err error
	ctx, span := tracer.Start(ctx, "store/get-share", trace.WithAttributes(
		attribute.String("root", dah.String()),
		attribute.Int("row", row),
		attribute.Int("col", col),
	))
	defer func() {
		utils.SetStatusAndEnd(span, err)
	}()

	root, leaf := ipld.Translate(dah, row, col)
	bs, err := sg.store.CARBlockstore(ctx, dah.Hash())
	if errors.Is(err, eds.ErrNotFound) {
		// convert error to satisfy getter interface contract
		err = share.ErrNotFound
	}
	if err != nil {
		return nil, fmt.Errorf("getter/store: failed to retrieve blockstore: %w", err)
	}

	// wrap the read-only CAR blockstore in a getter
	blockGetter := eds.NewBlockGetter(bs)
	s, err := ipld.GetShare(ctx, blockGetter, root, leaf, len(dah.RowRoots))
	if errors.Is(err, ipld.ErrNodeNotFound) {
		// convert error to satisfy getter interface contract
		err = share.ErrNotFound
	}
	if err != nil {
		return nil, fmt.Errorf("getter/store: failed to retrieve share: %w", err)
	}

	return s, nil
}

// GetEDS gets the EDS identified by the given root from the EDS store.
func (sg *StoreGetter) GetEDS(ctx context.Context, root *share.Root) (data *rsmt2d.ExtendedDataSquare, err error) {
	ctx, span := tracer.Start(ctx, "store/get-eds", trace.WithAttributes(
		attribute.String("root", root.String()),
	))
	defer func() {
		utils.SetStatusAndEnd(span, err)
	}()

	data, err = sg.store.Get(ctx, root.Hash())
	if errors.Is(err, eds.ErrNotFound) {
		// convert error to satisfy getter interface contract
		err = share.ErrNotFound
	}
	if err != nil {
		return nil, fmt.Errorf("getter/store: failed to retrieve eds: %w", err)
	}
	return data, nil
}

// GetSharesByNamespace gets all EDS shares in the given namespace from the EDS store through the
// corresponding CAR-level blockstore.
func (sg *StoreGetter) GetSharesByNamespace(
	ctx context.Context,
	root *share.Root,
	namespace share.Namespace,
) (shares share.NamespacedShares, err error) {
	ctx, span := tracer.Start(ctx, "store/get-shares-by-namespace", trace.WithAttributes(
		attribute.String("root", root.String()),
		attribute.String("namespace", namespace.String()),
	))
	defer func() {
		utils.SetStatusAndEnd(span, err)
	}()

	if err = namespace.ValidateDataNamespace(); err != nil {
		return nil, err
	}

	bs, err := sg.store.CARBlockstore(ctx, root.Hash())
	if errors.Is(err, eds.ErrNotFound) {
		// convert error to satisfy getter interface contract
		err = share.ErrNotFound
	}
	if err != nil {
		return nil, fmt.Errorf("getter/store: failed to retrieve blockstore: %w", err)
	}

	// wrap the read-only CAR blockstore in a getter
	blockGetter := eds.NewBlockGetter(bs)
<<<<<<< HEAD
	shares, err = collectSharesByNamespace(ctx, blockGetter, root, namespace)
	if err != nil && !errors.Is(err, share.ErrNamespaceNotFound) {
=======
	shares, err = collectSharesByNamespace(ctx, blockGetter, root, nID)
	if err != nil {
>>>>>>> f32c9039
		return nil, fmt.Errorf("getter/store: failed to retrieve shares by namespace: %w", err)
	}

	return shares, err
}<|MERGE_RESOLUTION|>--- conflicted
+++ resolved
@@ -118,13 +118,8 @@
 
 	// wrap the read-only CAR blockstore in a getter
 	blockGetter := eds.NewBlockGetter(bs)
-<<<<<<< HEAD
 	shares, err = collectSharesByNamespace(ctx, blockGetter, root, namespace)
-	if err != nil && !errors.Is(err, share.ErrNamespaceNotFound) {
-=======
-	shares, err = collectSharesByNamespace(ctx, blockGetter, root, nID)
 	if err != nil {
->>>>>>> f32c9039
 		return nil, fmt.Errorf("getter/store: failed to retrieve shares by namespace: %w", err)
 	}
 
