package getters

import (
	"context"
	"errors"
	"fmt"
	"time"

	"github.com/celestiaorg/nmt/namespace"
	"github.com/celestiaorg/rsmt2d"

	"github.com/celestiaorg/celestia-node/share"
	"github.com/celestiaorg/celestia-node/share/p2p"
	"github.com/celestiaorg/celestia-node/share/p2p/peers"
	"github.com/celestiaorg/celestia-node/share/p2p/shrexeds"
	"github.com/celestiaorg/celestia-node/share/p2p/shrexnd"
)

var _ share.Getter = (*ShrexGetter)(nil)

const (
	// defaultMinRequestTimeout value is set according to observed time taken by healthy peer to
	// serve getEDS request for block size 256
	defaultMinRequestTimeout = time.Minute // should be >= shrexeds server write timeout
	defaultMinAttemptsCount  = 3
)

// ShrexGetter is a share.Getter that uses the shrex/eds and shrex/nd protocol to retrieve shares.
type ShrexGetter struct {
	edsClient *shrexeds.Client
	ndClient  *shrexnd.Client

	peerManager *peers.Manager

	// minRequestTimeout limits minimal timeout given to single peer by getter for serving the request.
	minRequestTimeout time.Duration
	// minAttemptsCount will be used to split request timeout into multiple attempts. It will allow to
	// attempt multiple peers in scope of one request before context timeout is reached
	minAttemptsCount int
}

func NewShrexGetter(edsClient *shrexeds.Client, ndClient *shrexnd.Client, peerManager *peers.Manager) *ShrexGetter {
	return &ShrexGetter{
		edsClient:         edsClient,
		ndClient:          ndClient,
		peerManager:       peerManager,
		minRequestTimeout: defaultMinRequestTimeout,
		minAttemptsCount:  defaultMinAttemptsCount,
	}
}

func (sg *ShrexGetter) Start(ctx context.Context) error {
	return sg.peerManager.Start(ctx)
}

func (sg *ShrexGetter) Stop(ctx context.Context) error {
	return sg.peerManager.Stop(ctx)
}

func (sg *ShrexGetter) GetShare(context.Context, *share.Root, int, int) (share.Share, error) {
	return nil, fmt.Errorf("getter/shrex: GetShare %w", errOperationNotSupported)
}

func (sg *ShrexGetter) GetEDS(ctx context.Context, root *share.Root) (*rsmt2d.ExtendedDataSquare, error) {
	var (
		attempt int
		err     error
	)
	for {
		attempt++
		start := time.Now()
		peer, setStatus, getErr := sg.peerManager.Peer(ctx, root.Hash())
		if getErr != nil {
			err = errors.Join(err, getErr)
			log.Debugw("couldn't find peer",
				"datahash", root.String(),
				"err", getErr,
				"finished (s)", time.Since(start))
			return nil, fmt.Errorf("getter/shrex: %w", err)
		}

		reqStart := time.Now()
		reqCtx, cancel := ctxWithSplitTimeout(ctx, sg.minAttemptsCount-attempt+1, sg.minRequestTimeout)
		eds, getErr := sg.edsClient.RequestEDS(reqCtx, root.Hash(), peer)
		cancel()
		switch {
		case getErr == nil:
			setStatus(peers.ResultSynced)
			return eds, nil
		case errors.Is(getErr, context.DeadlineExceeded),
			errors.Is(getErr, context.Canceled):
		case errors.Is(getErr, p2p.ErrNotFound):
			getErr = share.ErrNotFound
			setStatus(peers.ResultCooldownPeer)
		case errors.Is(getErr, p2p.ErrInvalidResponse):
			setStatus(peers.ResultBlacklistPeer)
		default:
			setStatus(peers.ResultCooldownPeer)
		}

		if !ErrorContains(err, getErr) {
			err = errors.Join(err, getErr)
		}
		log.Debugw("request failed",
			"datahash", root.String(),
			"peer", peer.String(),
			"attempt", attempt,
			"err", getErr,
			"finished (s)", time.Since(reqStart))
	}
}

func (sg *ShrexGetter) GetSharesByNamespace(
	ctx context.Context,
	root *share.Root,
	id namespace.ID,
) (share.NamespacedShares, error) {
	var (
		attempt int
		err     error
	)
	for {
		attempt++
		start := time.Now()
		peer, setStatus, getErr := sg.peerManager.Peer(ctx, root.Hash())
		if getErr != nil {
			err = errors.Join(err, getErr)
			log.Debugw("couldn't find peer",
				"datahash", root.String(),
				"err", getErr,
				"finished (s)", time.Since(start))
			return nil, fmt.Errorf("getter/shrex: %w", err)
		}

		reqStart := time.Now()
		reqCtx, cancel := ctxWithSplitTimeout(ctx, sg.minAttemptsCount-attempt+1, sg.minRequestTimeout)
		nd, getErr := sg.ndClient.RequestND(reqCtx, root, id, peer)
		cancel()
<<<<<<< HEAD
		switch getErr {
		case nil:
			setStatus(peers.ResultNoop)
=======
		switch {
		case getErr == nil:
			setStatus(peers.ResultSuccess)
>>>>>>> bbe68bba
			return nd, nil
		case errors.Is(getErr, context.DeadlineExceeded),
			errors.Is(getErr, context.Canceled):
		case errors.Is(getErr, p2p.ErrNotFound):
			getErr = share.ErrNotFound
			setStatus(peers.ResultCooldownPeer)
		case errors.Is(getErr, p2p.ErrInvalidResponse):
			setStatus(peers.ResultBlacklistPeer)
		default:
			setStatus(peers.ResultCooldownPeer)
		}

		if !ErrorContains(err, getErr) {
			err = errors.Join(err, getErr)
		}
		log.Debugw("request failed",
			"datahash", root.String(),
			"peer", peer.String(),
			"attempt", attempt,
			"err", getErr,
			"finished (s)", time.Since(reqStart))
	}
}<|MERGE_RESOLUTION|>--- conflicted
+++ resolved
@@ -136,15 +136,9 @@
 		reqCtx, cancel := ctxWithSplitTimeout(ctx, sg.minAttemptsCount-attempt+1, sg.minRequestTimeout)
 		nd, getErr := sg.ndClient.RequestND(reqCtx, root, id, peer)
 		cancel()
-<<<<<<< HEAD
-		switch getErr {
-		case nil:
-			setStatus(peers.ResultNoop)
-=======
 		switch {
 		case getErr == nil:
-			setStatus(peers.ResultSuccess)
->>>>>>> bbe68bba
+			setStatus(peers.ResultNoop)
 			return nd, nil
 		case errors.Is(getErr, context.DeadlineExceeded),
 			errors.Is(getErr, context.Canceled):
