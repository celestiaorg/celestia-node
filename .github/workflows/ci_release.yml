--- conflicted
+++ resolved
@@ -102,18 +102,13 @@
       - run: git fetch --force --tags
       - uses: actions/setup-go@v4
         with:
-<<<<<<< HEAD
           go-version: ${{ needs.setup.outputs.go-version }}
-
-=======
-          go-version: 1.21
       - name: Import GPG key
         id: import_gpg
         uses: crazy-max/ghaction-import-gpg@v4
         with:
           gpg_private_key: ${{ secrets.GPG_SIGNING_KEY }}
           passphrase: ${{ secrets.GPG_PASSPHRASE }}
->>>>>>> 7d545457
       # Generate the binaries and release
       - uses: goreleaser/goreleaser-action@v5
         with:
