name: CI and Release
on:
  merge_group:
  push:
    branches:
      - main
    # Trigger on version tags
    tags:
      - "v*"
  pull_request:
  workflow_dispatch:
    # Inputs the workflow accepts.
    inputs:
      version:
        # Friendly description to be shown in the UI instead of 'name'
        description: "Semver type of new version (major / minor / patch)"
        # Input has to be provided for the workflow to run
        required: true
        type: choice
        options:
          - patch
          - minor
          - major

jobs:
  # Dockerfile Linting
  hadolint:
    uses: celestiaorg/.github/.github/workflows/reusable_dockerfile_lint.yml@v0.2.2 # yamllint disable-line rule:line-length
    with:
      dockerfile: Dockerfile

  yamllint:
    runs-on: ubuntu-latest
    steps:
      - uses: actions/checkout@v4
      - uses: celestiaorg/.github/.github/actions/yamllint@v0.2.2

  markdown-lint:
    name: Markdown Lint
    runs-on: ubuntu-latest
    steps:
      - uses: actions/checkout@v4
      - uses: actions/setup-node@v3
        with:
          node-version: 18
      - run: |
          npm install -g markdownlint-cli@0.32.1
          markdownlint --config .markdownlint.yaml '**/*.md'

  go-ci:
    uses: ./.github/workflows/go-ci.yml

  # If this was a workflow dispatch event, we need to generate and push a tag
  # for goreleaser to grab
  version_bump:
    needs: [hadolint, yamllint, markdown-lint, go-ci]
    runs-on: ubuntu-latest
    permissions: "write-all"
    steps:
<<<<<<< HEAD
      - uses: actions/checkout@v3
      - name: Bump version and push tag
        # Placing the if condition here is a workaround for needing to block
        # on this step during workflow dispatch events but the step not
        # needing to run on tags. If we had the if condition on the full
        # version_bump section, it would skip and not run, which would result
        # in goreleaser not running either.
        if: ${{ github.event_name == 'workflow_dispatch' }}
        uses: mathieudutour/github-tag-action@v6.0
=======
      - uses: actions/checkout@v4
      - name: Version Release
        uses: celestiaorg/.github/.github/actions/version-release@v0.2.2
>>>>>>> 9260a8b6
        with:
          github_token: ${{ secrets.GITHUB_TOKEN }}
          default_bump: ${{ inputs.version }}

  # Generate the release with goreleaser to include pre-built binaries
  goreleaser:
    needs: version_bump
    runs-on: ubuntu-latest
    if: |
      github.event_name == 'workflow_dispatch' ||
      (github.event_name == 'push' && contains(github.ref, 'refs/tags/'))
    permissions: "write-all"
    steps:
      - uses: actions/checkout@v3
      - run: git fetch --force --tags
      - uses: actions/setup-go@v4
        with:
          go-version: 1.21
      # Generate the binaries and release
      - uses: goreleaser/goreleaser-action@v4
        with:
          distribution: goreleaser
          version: latest
          args: release --clean
        env:
          GITHUB_TOKEN: ${{ secrets.GITHUB_TOKEN }}

  # TODO: permission issue, but not worth fixing as this should be refactored
  # into the celestiaorg/.github repo, at which point any permission issues will
  # be resolved.
  #
  # docker:
  #   needs: [release]
  #   uses: ./.github/workflows/docker-build.yml<|MERGE_RESOLUTION|>--- conflicted
+++ resolved
@@ -57,8 +57,7 @@
     runs-on: ubuntu-latest
     permissions: "write-all"
     steps:
-<<<<<<< HEAD
-      - uses: actions/checkout@v3
+      - uses: actions/checkout@v4
       - name: Bump version and push tag
         # Placing the if condition here is a workaround for needing to block
         # on this step during workflow dispatch events but the step not
@@ -67,11 +66,9 @@
         # in goreleaser not running either.
         if: ${{ github.event_name == 'workflow_dispatch' }}
         uses: mathieudutour/github-tag-action@v6.0
-=======
-      - uses: actions/checkout@v4
+
       - name: Version Release
         uses: celestiaorg/.github/.github/actions/version-release@v0.2.2
->>>>>>> 9260a8b6
         with:
           github_token: ${{ secrets.GITHUB_TOKEN }}
           default_bump: ${{ inputs.version }}
