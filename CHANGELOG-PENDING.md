--- conflicted
+++ resolved
@@ -28,14 +28,10 @@
 ### BUG FIXES
 
 - [go package] (Link to PR) Description @username
-
 - [header] Added missing `err` value in ErrorW logging calls. @jbowen93
-<<<<<<< HEAD
+- [service/block, node/p2p] [Fix race conditions in TestExtendedHeaderBroadcast and TestFull_P2P_Streams.](https://github.com/celestiaorg/celestia-node/pull/288) [@jenyasd209](https://github.com/jenyasd209)
+- [ci: increase tokens ratio for dupl to fix false positive scenarios](https://github.com/celestiaorg/celestia-node/pull/314) [@Bidon15](https://github.com/Bidon15)
 
 ### MISC
 
-- [github] Add new GH action to automatically generate pre-releases w/ `latest` tag on pushes to `main`
-=======
-- [service/block, node/p2p] [Fix race conditions in TestExtendedHeaderBroadcast and TestFull_P2P_Streams.](https://github.com/celestiaorg/celestia-node/pull/288) [@jenyasd209](https://github.com/jenyasd209)
-- [ci: increase tokens ratio for dupl to fix false positive scenarios](https://github.com/celestiaorg/celestia-node/pull/314) [@Bidon15](https://github.com/Bidon15)
->>>>>>> 2ce3de0b
+- [github] Add new GH action to automatically generate pre-releases w/ `latest` tag on pushes to `main`