--- conflicted
+++ resolved
@@ -33,13 +33,9 @@
 	})
 	require.NoError(t, err)
 	require.NoError(t, subscriber.Start(ctx))
-	sub, err := subscriber.Subscribe()
+	subs, err := subscriber.Subscribe()
 	require.NoError(t, err)
-<<<<<<< HEAD
-	t.Cleanup(sub.Cancel)
-=======
 	t.Cleanup(subs.Cancel)
->>>>>>> 1a9d29be
 
 	// create one block to store as Head in local store and then unsubscribe from block events
 	fetcher, _ := createCoreFetcher(t, DefaultTestConfig())
@@ -55,71 +51,13 @@
 
 	// ensure headers and dataHash are getting broadcasted to the relevant topics
 	for i := 0; i < 5; i++ {
-<<<<<<< HEAD
-		msg, err := sub.NextHeader(ctx)
-=======
 		h, err := subs.NextHeader(ctx)
->>>>>>> 1a9d29be
 		require.NoError(t, err)
 
 		dataHash, err := edsSubs.Next(ctx)
 		require.NoError(t, err)
-		require.Equal(t, msg.DataHash.Bytes(), []byte(dataHash))
-	}
 
-	err = cl.Stop(ctx)
-	require.NoError(t, err)
-	require.Nil(t, cl.cancel)
-}
-
-// TestListenerWithNonEmptyBlocks ensures that non-empty blocks are actually
-// stored to eds.Store.
-func TestListenerWithNonEmptyBlocks(t *testing.T) {
-	ctx, cancel := context.WithTimeout(context.Background(), time.Minute)
-	t.Cleanup(cancel)
-
-	// create mocknet with two pubsub endpoints
-	ps0, _ := createMocknetWithTwoPubsubEndpoints(ctx, t)
-
-	// create one block to store as Head in local store and then unsubscribe from block events
-	cfg := DefaultTestConfig()
-	fetcher, cctx := createCoreFetcher(t, cfg)
-	eds := createEdsPubSub(ctx, t)
-
-	store := createStore(t)
-	err := store.Start(ctx)
-	require.NoError(t, err)
-	t.Cleanup(func() {
-		err = store.Stop(ctx)
-		require.NoError(t, err)
-	})
-
-	// create Listener and start listening
-	cl := createListener(ctx, t, fetcher, ps0, eds, store)
-	err = cl.Start(ctx)
-	require.NoError(t, err)
-
-	// listen for eds hashes broadcasted through eds-sub and ensure store has
-	// already stored them
-	sub, err := eds.Subscribe()
-	require.NoError(t, err)
-	t.Cleanup(sub.Cancel)
-
-	empty := header.EmptyDAH()
-	// TODO extract 16
-	for i := 0; i < 16; i++ {
-		_, err := cctx.FillBlock(16, cfg.Accounts, flags.BroadcastBlock)
-		require.NoError(t, err)
-		hash, err := sub.Next(ctx)
-		require.NoError(t, err)
-
-		if bytes.Equal(empty.Hash(), hash) {
-			continue
-		}
-
-		has, err := store.Has(ctx, hash)
-		require.NoError(t, err)
-		require.True(t, has)
+		require.Equal(t, h.DataHash.Bytes(), []byte(dataHash))
 	}
 
 	err = cl.Stop(ctx)
