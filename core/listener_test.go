--- conflicted
+++ resolved
@@ -15,11 +15,8 @@
 
 	"github.com/celestiaorg/celestia-node/header"
 	"github.com/celestiaorg/celestia-node/libs/header/p2p"
-<<<<<<< HEAD
 	network "github.com/celestiaorg/celestia-node/nodebuilder/p2p"
-=======
 	"github.com/celestiaorg/celestia-node/share/eds"
->>>>>>> e6bcd923
 	"github.com/celestiaorg/celestia-node/share/p2p/shrexsub"
 )
 
@@ -36,7 +33,7 @@
 	})
 	require.NoError(t, err)
 	require.NoError(t, subscriber.Start(ctx))
-	subs, err := subscriber.Subscribe()
+	sub, err := subscriber.Subscribe()
 	require.NoError(t, err)
 	t.Cleanup(sub.Cancel)
 
@@ -53,27 +50,13 @@
 	t.Cleanup(edsSubs.Cancel)
 
 	// ensure headers and dataHash are getting broadcasted to the relevant topics
-<<<<<<< HEAD
-	for i := 1; i < 6; i++ {
-		h, err := subs.NextHeader(ctx)
-=======
 	for i := 0; i < 5; i++ {
-		msg, err := sub.Next(ctx)
-		require.NoError(t, err)
-
-		var resp header.ExtendedHeader
-		err = resp.UnmarshalBinary(msg.Data)
->>>>>>> e6bcd923
+		msg, err := sub.NextHeader(ctx)
 		require.NoError(t, err)
 
 		dataHash, err := edsSubs.Next(ctx)
 		require.NoError(t, err)
-<<<<<<< HEAD
-
-		require.Equal(t, h.DataHash.Bytes(), []byte(dataHash))
-=======
-		require.Equal(t, resp.DataHash.Bytes(), []byte(dataHash))
->>>>>>> e6bcd923
+		require.Equal(t, msg.DataHash.Bytes(), []byte(dataHash))
 	}
 
 	err = cl.Stop(ctx)
