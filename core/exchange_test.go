--- conflicted
+++ resolved
@@ -142,15 +142,10 @@
 		default:
 		}
 
-<<<<<<< HEAD
-		_, err := cctx.FillBlock(16, cfg.Genesis.Accounts()[0].Name, flags.BroadcastBlock)
+		_, err := cctx.FillBlock(16, cfg.Genesis.Accounts()[0].Name, flags.BroadcastAsync)
 		if err != nil && ctx.Err() == nil {
 			require.NoError(t, err)
 		}
-=======
-		_, err := cctx.FillBlock(16, cfg.Genesis.Accounts()[0].Name, flags.BroadcastAsync)
-		require.NoError(t, err)
->>>>>>> eff19e84
 	}
 }
 
