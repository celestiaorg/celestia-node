package core

import (
	"bytes"
	"context"
	"fmt"
	"time"

	"github.com/tendermint/tendermint/types"
	"golang.org/x/sync/errgroup"

	libhead "github.com/celestiaorg/go-header"

	"github.com/celestiaorg/celestia-node/header"
	"github.com/celestiaorg/celestia-node/store"
)

const concurrencyLimit = 16

type Exchange struct {
	fetcher   *BlockFetcher
	store     *store.Store
	construct header.ConstructFn

	availabilityWindow time.Duration

	metrics *exchangeMetrics
}

func NewExchange(
	fetcher *BlockFetcher,
	store *store.Store,
	construct header.ConstructFn,
	opts ...Option,
) (*Exchange, error) {
	p := defaultParams()
	for _, opt := range opts {
		opt(&p)
	}

	var (
		metrics *exchangeMetrics
		err     error
	)
	if p.metrics {
		metrics, err = newExchangeMetrics()
		if err != nil {
			return nil, err
		}
	}

	return &Exchange{
		fetcher:            fetcher,
		store:              store,
		construct:          construct,
		availabilityWindow: p.availabilityWindow,
		metrics:            metrics,
	}, nil
}

func (ce *Exchange) GetByHeight(ctx context.Context, height uint64) (*header.ExtendedHeader, error) {
	log.Debugw("requesting header", "height", height)
	return ce.getExtendedHeaderByHeight(ctx, int64(height))
}

func (ce *Exchange) GetRangeByHeight(
	ctx context.Context,
	from *header.ExtendedHeader,
	to uint64,
) ([]*header.ExtendedHeader, error) {
	start := time.Now()

	amount := to - (from.Height() + 1)
	headers, err := ce.getRangeByHeight(ctx, from.Height()+1, amount)
	if err != nil {
		return nil, err
	}

	ce.metrics.requestDurationPerHeader(ctx, time.Since(start), amount)

	for _, h := range headers {
		err := libhead.Verify[*header.ExtendedHeader](from, h)
		if err != nil {
			return nil, fmt.Errorf("verifying next header against last verified height: %d: %w",
				from.Height(), err)
		}
		from = h
	}
	return headers, nil
}

func (ce *Exchange) getRangeByHeight(ctx context.Context, from, amount uint64) ([]*header.ExtendedHeader, error) {
	if amount == 0 {
		return nil, nil
	}

	log.Debugw("requesting headers", "from", from, "to", from+amount)
	headers := make([]*header.ExtendedHeader, amount)

	start := time.Now()
	errGroup, ctx := errgroup.WithContext(ctx)
	errGroup.SetLimit(concurrencyLimit)
	for i := range headers {
		errGroup.Go(func() error {
			extHeader, err := ce.GetByHeight(ctx, from+uint64(i))
			if err != nil {
				return err
			}

			headers[i] = extHeader
			return nil
		})
	}

	if err := errGroup.Wait(); err != nil {
		return nil, err
	}
	log.Debugw("received headers", "from", from, "to", from+amount, "after", time.Since(start))
	return headers, nil
}

func (ce *Exchange) Get(ctx context.Context, hash libhead.Hash) (*header.ExtendedHeader, error) {
	log.Debugw("requesting header", "hash", hash.String())
	block, err := ce.fetcher.GetBlockByHash(ctx, hash)
	if err != nil {
		return nil, fmt.Errorf("fetching block by hash %s: %w", hash.String(), err)
	}

	comm, vals, err := ce.fetcher.GetBlockInfo(ctx, block.Height)
	if err != nil {
		return nil, fmt.Errorf("fetching block info for height %d: %w", &block.Height, err)
	}

	eds, err := extendBlock(block.Data, block.Header.Version.App)
	if err != nil {
		return nil, fmt.Errorf("extending block data for height %d: %w", &block.Height, err)
	}
	// construct extended header
	eh, err := ce.construct(&block.Header, comm, vals, eds)
	if err != nil {
		panic(fmt.Errorf("constructing extended header for height %d: %w", &block.Height, err))
	}
	// verify hashes match
	if !bytes.Equal(hash, eh.Hash()) {
		return nil, fmt.Errorf("incorrect hash in header at height %d: expected %x, got %x",
			&block.Height, hash, eh.Hash())
	}

	err = storeEDS(ctx, eh, eds, ce.store, ce.availabilityWindow)
	if err != nil {
		return nil, err
	}

	return eh, nil
}

func (ce *Exchange) Head(
	ctx context.Context,
	_ ...libhead.HeadOption[*header.ExtendedHeader],
) (*header.ExtendedHeader, error) {
	log.Debug("requesting head")
	return ce.getExtendedHeaderByHeight(ctx, 0)
}

func (ce *Exchange) getExtendedHeaderByHeight(ctx context.Context, height int64) (*header.ExtendedHeader, error) {
	b, err := ce.fetcher.GetSignedBlock(ctx, height)
	if err != nil {
		return nil, fmt.Errorf("fetching signed block at height %d from core: %w", height, err)
	}
	log.Debugw("fetched signed block from core", "height", b.Header.Height)

	eds, err := extendBlock(*b.Data, b.Header.Version.App)
	if err != nil {
		return nil, fmt.Errorf("extending block data for height %d: %w", b.Header.Height, err)
	}
<<<<<<< HEAD
	// create extended header
	eh, err := ce.construct(b.Header, b.Commit, b.ValidatorSet, eds)
=======

	// TODO(@Wondertan): This is a hack to deref Data, allowing GC to pick it up.
	//  The better footgun-less solution is to change core.ResultSignedBlock fields to be pointers instead of values.
	b.Data = types.Data{}

	eh, err := ce.construct(&b.Header, &b.Commit, &b.ValidatorSet, eds)
>>>>>>> eff19e84
	if err != nil {
		panic(fmt.Errorf("constructing extended header for height %d: %w", b.Header.Height, err))
	}

	err = storeEDS(ctx, eh, eds, ce.store, ce.availabilityWindow)
	if err != nil {
		return nil, err
	}

	return eh, nil
}<|MERGE_RESOLUTION|>--- conflicted
+++ resolved
@@ -173,17 +173,8 @@
 	if err != nil {
 		return nil, fmt.Errorf("extending block data for height %d: %w", b.Header.Height, err)
 	}
-<<<<<<< HEAD
 	// create extended header
 	eh, err := ce.construct(b.Header, b.Commit, b.ValidatorSet, eds)
-=======
-
-	// TODO(@Wondertan): This is a hack to deref Data, allowing GC to pick it up.
-	//  The better footgun-less solution is to change core.ResultSignedBlock fields to be pointers instead of values.
-	b.Data = types.Data{}
-
-	eh, err := ce.construct(&b.Header, &b.Commit, &b.ValidatorSet, eds)
->>>>>>> eff19e84
 	if err != nil {
 		panic(fmt.Errorf("constructing extended header for height %d: %w", b.Header.Height, err))
 	}
