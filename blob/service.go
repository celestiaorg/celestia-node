package blob

import (
	bytes2 "bytes"
	"context"
	"encoding/hex"
	"errors"
	"fmt"
	"slices"
	"sync"

	"github.com/cosmos/cosmos-sdk/types"
	logging "github.com/ipfs/go-log/v2"
	"go.opentelemetry.io/otel"
	"go.opentelemetry.io/otel/attribute"
	"go.opentelemetry.io/otel/codes"
	"go.opentelemetry.io/otel/trace"

<<<<<<< HEAD
	"github.com/celestiaorg/celestia-app/pkg/appconsts"
	appns "github.com/celestiaorg/celestia-app/pkg/namespace"
	pkgproof "github.com/celestiaorg/celestia-app/pkg/proof"
	"github.com/celestiaorg/celestia-app/pkg/shares"
	blobtypes "github.com/celestiaorg/celestia-app/x/blob/types"
	"github.com/celestiaorg/nmt"
	"github.com/celestiaorg/rsmt2d"
=======
	"github.com/celestiaorg/celestia-app/pkg/shares"
>>>>>>> f98d6328

	"github.com/celestiaorg/celestia-node/header"
	"github.com/celestiaorg/celestia-node/libs/utils"
	"github.com/celestiaorg/celestia-node/share"
	"github.com/celestiaorg/celestia-node/state"
)

var (
	ErrBlobNotFound = errors.New("blob: not found")
	ErrInvalidProof = errors.New("blob: invalid proof")

	log    = logging.Logger("blob")
	tracer = otel.Tracer("blob/service")
)

// SubmitOptions aliases TxOptions from state package allowing users
// to specify options for SubmitPFB transaction.
type SubmitOptions = state.TxConfig

// Submitter is an interface that allows submitting blobs to the celestia-core. It is used to
// avoid a circular dependency between the blob and the state package, since the state package needs
// the blob.Blob type for this signature.
type Submitter interface {
	SubmitPayForBlob(context.Context, []*state.Blob, *state.TxConfig) (*types.TxResponse, error)
}

type Service struct {
	// accessor dials the given celestia-core endpoint to submit blobs.
	blobSubmitter Submitter
	// shareGetter retrieves the EDS to fetch all shares from the requested header.
	shareGetter share.Getter
	// headerGetter fetches header by the provided height
	headerGetter func(context.Context, uint64) (*header.ExtendedHeader, error)
}

func NewService(
	submitter Submitter,
	getter share.Getter,
	headerGetter func(context.Context, uint64) (*header.ExtendedHeader, error),
) *Service {
	return &Service{
		blobSubmitter: submitter,
		shareGetter:   getter,
		headerGetter:  headerGetter,
	}
}

// Submit sends PFB transaction and reports the height at which it was included.
// Allows sending multiple Blobs atomically synchronously.
// Uses default wallet registered on the Node.
// Handles gas estimation and fee calculation.
func (s *Service) Submit(ctx context.Context, blobs []*Blob, txConfig *SubmitOptions) (uint64, error) {
	log.Debugw("submitting blobs", "amount", len(blobs))

	appblobs := make([]*state.Blob, len(blobs))
	for i := range blobs {
		if err := blobs[i].Namespace().ValidateForBlob(); err != nil {
			return 0, err
		}
		appblobs[i] = &blobs[i].Blob
	}

	resp, err := s.blobSubmitter.SubmitPayForBlob(ctx, appblobs, txConfig)
	if err != nil {
		return 0, err
	}
	return uint64(resp.Height), nil
}

// Get retrieves a blob in a given namespace at the given height by commitment.
// Get collects all namespaced data from the EDS, construct the blob
// and compares the commitment argument.
// `ErrBlobNotFound` can be returned in case blob was not found.
func (s *Service) Get(
	ctx context.Context,
	height uint64,
	namespace share.Namespace,
	commitment Commitment,
) (blob *Blob, err error) {
	ctx, span := tracer.Start(ctx, "get")
	defer func() {
		utils.SetStatusAndEnd(span, err)
	}()
	span.SetAttributes(
		attribute.Int64("height", int64(height)),
		attribute.String("namespace", namespace.String()),
	)

	sharesParser := &parser{verifyFn: func(blob *Blob) bool {
		return blob.compareCommitments(commitment)
	}}

	blob, _, err = s.retrieve(ctx, height, namespace, sharesParser)
	return
}

// GetProof returns an NMT inclusion proof for a specified namespace to the respective row roots
// on which the blob spans on at the given height, using the given commitment.
// It employs the same algorithm as service.Get() internally.
func (s *Service) GetProof(
	ctx context.Context,
	height uint64,
	namespace share.Namespace,
	commitment Commitment,
) (proof *Proof, err error) {
	ctx, span := tracer.Start(ctx, "get-proof")
	defer func() {
		utils.SetStatusAndEnd(span, err)
	}()
	span.SetAttributes(
		attribute.Int64("height", int64(height)),
		attribute.String("namespace", namespace.String()),
	)

	sharesParser := &parser{verifyFn: func(blob *Blob) bool {
		return blob.compareCommitments(commitment)
	}}

	_, proof, err = s.retrieve(ctx, height, namespace, sharesParser)
	return proof, nil
}

// GetAll returns all blobs under the given namespaces at the given height.
// If all blobs were found without any errors, the user will receive a list of blobs.
// If the BlobService couldn't find any blobs under the requested namespaces,
// the user will receive an empty list of blobs along with an empty error.
// If some of the requested namespaces were not found, the user will receive all the found blobs and an empty error.
// If there were internal errors during some of the requests,
// the user will receive all found blobs along with a combined error message.
//
// All blobs will preserve the order of the namespaces that were requested.
func (s *Service) GetAll(ctx context.Context, height uint64, namespaces []share.Namespace) ([]*Blob, error) {
	header, err := s.headerGetter(ctx, height)
	if err != nil {
		return nil, err
	}

	var (
		resultBlobs = make([][]*Blob, len(namespaces))
		resultErr   = make([]error, len(namespaces))
		wg          = sync.WaitGroup{}
	)
	for i, namespace := range namespaces {
		wg.Add(1)
		go func(i int, namespace share.Namespace) {
			log.Debugw("retrieving all blobs from", "namespace", namespace.String(), "height", height)
			defer wg.Done()

			blobs, err := s.getBlobs(ctx, namespace, header)
			if err != nil && !errors.Is(err, ErrBlobNotFound) {
				log.Errorf("getting blobs for namespaceID(%s): %v", namespace.ID().String(), err)
				resultErr[i] = err
			}
			if len(blobs) > 0 {
				log.Infow("retrieved blobs", "height", height, "total", len(blobs))
				resultBlobs[i] = blobs
			}
		}(i, namespace)
	}
	wg.Wait()

	blobs := slices.Concat(resultBlobs...)
	err = errors.Join(resultErr...)
	return blobs, err
}

// Included verifies that the blob was included in a specific height.
// To ensure that blob was included in a specific height, we need:
// 1. verify the provided commitment by recomputing it;
// 2. verify the provided Proof against subtree roots that were used in 1.;
func (s *Service) Included(
	ctx context.Context,
	height uint64,
	namespace share.Namespace,
	proof *Proof,
	commitment Commitment,
) (_ bool, err error) {
	ctx, span := tracer.Start(ctx, "included")
	defer func() {
		utils.SetStatusAndEnd(span, err)
	}()
	span.SetAttributes(
		attribute.Int64("height", int64(height)),
		attribute.String("namespace", namespace.String()),
	)

	// In the current implementation, LNs will have to download all shares to recompute the commitment.
	// TODO(@vgonkivs): rework the implementation to perform all verification without network requests.
	sharesParser := &parser{verifyFn: func(blob *Blob) bool {
		return blob.compareCommitments(commitment)
	}}
	_, resProof, err := s.retrieve(ctx, height, namespace, sharesParser)
	switch {
	case err == nil:
	case errors.Is(err, ErrBlobNotFound):
		return false, nil
	default:
		return false, err
	}
	return true, resProof.equal(*proof)
}

// retrieve retrieves blobs and their proofs by requesting the whole namespace and
// comparing Commitments.
// Retrieving is stopped once the `verify` condition in shareParser is met.
func (s *Service) retrieve(
	ctx context.Context,
	height uint64,
	namespace share.Namespace,
	sharesParser *parser,
) (_ *Blob, _ *Proof, err error) {
	log.Infow("requesting blob",
		"height", height,
		"namespace", namespace.String())

	getCtx, headerGetterSpan := tracer.Start(ctx, "header-getter")

	header, err := s.headerGetter(getCtx, height)
	if err != nil {
		headerGetterSpan.SetStatus(codes.Error, err.Error())
		return nil, nil, err
	}

	headerGetterSpan.SetStatus(codes.Ok, "")
	headerGetterSpan.AddEvent("received eds", trace.WithAttributes(
		attribute.Int64("eds-size", int64(len(header.DAH.RowRoots)))))

	rowIndex := -1
	for i, row := range header.DAH.RowRoots {
		if !namespace.IsOutsideRange(row, row) {
			rowIndex = i
			break
		}
	}

	getCtx, getSharesSpan := tracer.Start(ctx, "get-shares-by-namespace")

	// collect shares for the requested namespace
	namespacedShares, err := s.shareGetter.GetSharesByNamespace(getCtx, header, namespace)
	if err != nil {
		if errors.Is(err, share.ErrNotFound) {
			err = ErrBlobNotFound
		}
		getSharesSpan.SetStatus(codes.Error, err.Error())
		return nil, nil, err
	}

	getSharesSpan.SetStatus(codes.Ok, "")
	getSharesSpan.AddEvent("received shares", trace.WithAttributes(
		attribute.Int64("eds-size", int64(len(header.DAH.RowRoots)))))

	var (
		appShares = make([]shares.Share, 0)
		proofs    = make(Proof, 0)
	)

	for _, row := range namespacedShares {
		if len(row.Shares) == 0 {
			// the above condition means that we've faced with an Absence Proof.
			// This Proof proves that the namespace was not found in the DAH, so
			// we can return `ErrBlobNotFound`.
			return nil, nil, ErrBlobNotFound
		}

		appShares, err = toAppShares(row.Shares...)
		if err != nil {
			return nil, nil, err
		}

		proofs = append(proofs, row.Proof)
		index := row.Proof.Start()

		for {
			var (
				isComplete bool
				shrs       []shares.Share
				wasEmpty   = sharesParser.isEmpty()
			)

			if wasEmpty {
				// create a parser if it is empty
				shrs, err = sharesParser.set(rowIndex*len(header.DAH.RowRoots)+index, appShares)
				if err != nil {
					if errors.Is(err, errEmptyShares) {
						// reset parser as `skipPadding` can update next blob's index
						sharesParser.reset()
						appShares = nil
						break
					}
					return nil, nil, err
				}

				// update index and shares if padding shares were detected.
				if len(appShares) != len(shrs) {
					index += len(appShares) - len(shrs)
					appShares = shrs
				}
			}

			shrs, isComplete = sharesParser.addShares(appShares)
			// move to the next row if the blob is incomplete
			if !isComplete {
				appShares = nil
				break
			}
			// otherwise construct blob
			blob, err := sharesParser.parse()
			if err != nil {
				return nil, nil, err
			}

			if sharesParser.verify(blob) {
				return blob, &proofs, nil
			}

			index += len(appShares) - len(shrs)
			appShares = shrs
			sharesParser.reset()

			if !wasEmpty {
				// remove proofs for prev rows if verified blob spans multiple rows
				proofs = proofs[len(proofs)-1:]
			}
		}

		rowIndex++
		if sharesParser.isEmpty() {
			proofs = nil
		}
	}

	err = ErrBlobNotFound
	for _, sh := range appShares {
		ok, err := sh.IsPadding()
		if err != nil {
			return nil, nil, err
		}
		if !ok {
			err = fmt.Errorf("incomplete blob with the "+
				"namespace: %s detected at %d: %w", namespace.String(), height, err)
			log.Error(err)
		}
	}
	return nil, nil, err
}

// getBlobs retrieves the DAH and fetches all shares from the requested Namespace and converts
// them to Blobs.
func (s *Service) getBlobs(
	ctx context.Context,
	namespace share.Namespace,
	header *header.ExtendedHeader,
) (_ []*Blob, err error) {
	ctx, span := tracer.Start(ctx, "get-blobs")
	span.SetAttributes(
		attribute.Int64("height", int64(header.Height())),
		attribute.String("namespace", namespace.String()),
	)
	defer func() {
		utils.SetStatusAndEnd(span, err)
	}()

	blobs := make([]*Blob, 0)
	verifyFn := func(blob *Blob) bool {
		blobs = append(blobs, blob)
		return false
	}
	sharesParser := &parser{verifyFn: verifyFn}

	_, _, err = s.retrieve(ctx, header.Height(), namespace, sharesParser)
<<<<<<< HEAD
	if len(blobs) == 0 {
		return nil, ErrBlobNotFound
	}
	return blobs, nil
}

func (s *Service) GetCommitmentProof(
	ctx context.Context,
	height uint64,
	namespace share.Namespace,
	shareCommitment []byte,
) (*CommitmentProof, error) {
	log.Debugw("proving share commitment", "height", height, "commitment", shareCommitment, "namespace", namespace)
	if height == 0 {
		return nil, fmt.Errorf("height cannot be equal to 0")
	}

	// get the blob to compute the subtree roots
	log.Debugw(
		"getting the blob",
		"height",
		height,
		"commitment",
		shareCommitment,
		"namespace",
		namespace,
	)
	blb, err := s.Get(ctx, height, namespace, shareCommitment)
	if err != nil {
		return nil, err
	}

	log.Debugw(
		"converting the blob to shares",
		"height",
		height,
		"commitment",
		shareCommitment,
		"namespace",
		namespace,
	)
	blobShares, err := BlobsToShares(blb)
	if err != nil {
		return nil, err
	}
	if len(blobShares) == 0 {
		return nil, fmt.Errorf("the blob shares for commitment %s are empty", hex.EncodeToString(shareCommitment))
	}

	// get the extended header
	log.Debugw(
		"getting the extended header",
		"height",
		height,
	)
	extendedHeader, err := s.headerGetter(ctx, height)
	if err != nil {
		return nil, err
	}

	log.Debugw("getting eds", "height", height)
	eds, err := s.shareGetter.GetEDS(ctx, extendedHeader)
	if err != nil {
		return nil, err
	}

	return ProveCommitment(eds, namespace, blobShares)
}

func ProveCommitment(
	eds *rsmt2d.ExtendedDataSquare,
	namespace share.Namespace,
	blobShares []share.Share,
) (*CommitmentProof, error) {
	// find the blob shares in the EDS
	blobSharesStartIndex := -1
	for index, share := range eds.FlattenedODS() {
		if bytes2.Equal(share, blobShares[0]) {
			blobSharesStartIndex = index
		}
	}
	if blobSharesStartIndex < 0 {
		return nil, fmt.Errorf("couldn't find the blob shares in the ODS")
	}

	nID, err := appns.From(namespace)
	if err != nil {
		return nil, err
	}

	log.Debugw(
		"generating the blob share proof for commitment",
		"start_share",
		blobSharesStartIndex,
		"end_share",
		blobSharesStartIndex+len(blobShares),
	)
	sharesProof, err := pkgproof.NewShareInclusionProofFromEDS(
		eds,
		nID,
		shares.NewRange(blobSharesStartIndex, blobSharesStartIndex+len(blobShares)),
	)
	if err != nil {
		return nil, err
	}

	// convert the shares to row root proofs to nmt proofs
	nmtProofs := make([]*nmt.Proof, 0)
	for _, proof := range sharesProof.ShareProofs {
		nmtProof := nmt.NewInclusionProof(int(proof.Start),
			int(proof.End),
			proof.Nodes,
			true)
		nmtProofs = append(
			nmtProofs,
			&nmtProof,
		)
	}

	// compute the subtree roots of the blob shares
	log.Debugw("computing the subtree roots")
	subtreeRoots := make([][]byte, 0)
	dataCursor := 0
	for _, proof := range nmtProofs {
		// TODO: do we want directly use the default subtree root threshold
		// or want to allow specifying which version to use?
		ranges, err := nmt.ToLeafRanges(
			proof.Start(),
			proof.End(),
			shares.SubTreeWidth(len(blobShares), appconsts.DefaultSubtreeRootThreshold),
		)
		if err != nil {
			return nil, err
		}
		roots, err := computeSubtreeRoots(
			blobShares[dataCursor:dataCursor+proof.End()-proof.Start()],
			ranges,
			proof.Start(),
		)
		if err != nil {
			return nil, err
		}
		subtreeRoots = append(subtreeRoots, roots...)
		dataCursor += proof.End() - proof.Start()
	}

	log.Debugw("successfully proved the share commitment")
	commitmentProof := CommitmentProof{
		SubtreeRoots:      subtreeRoots,
		SubtreeRootProofs: nmtProofs,
		NamespaceID:       namespace.ID(),
		RowProof:          sharesProof.RowProof,
		NamespaceVersion:  namespace.Version(),
	}
	return &commitmentProof, nil
}

// computeSubtreeRoots takes a set of shares and ranges and returns the corresponding subtree roots.
// the offset is the number of shares that are before the subtree roots we're calculating.
func computeSubtreeRoots(shares []share.Share, ranges []nmt.LeafRange, offset int) ([][]byte, error) {
	if len(shares) == 0 {
		return nil, fmt.Errorf("cannot compute subtree roots for an empty shares list")
	}
	if len(ranges) == 0 {
		return nil, fmt.Errorf("cannot compute subtree roots for an empty ranges list")
	}
	if offset < 0 {
		return nil, fmt.Errorf("the offset %d cannot be stricly negative", offset)
	}

	// create a tree containing the shares to generate their subtree roots
	tree := nmt.New(
		appconsts.NewBaseHashFunc(),
		nmt.IgnoreMaxNamespace(true),
		nmt.NamespaceIDSize(share.NamespaceSize),
	)
	for _, sh := range shares {
		leafData := make([]byte, 0)
		leafData = append(append(leafData, share.GetNamespace(sh)...), sh...)
		err := tree.Push(leafData)
		if err != nil {
			return nil, err
		}
	}

	// generate the subtree roots
	subtreeRoots := make([][]byte, 0)
	for _, rg := range ranges {
		root, err := tree.ComputeSubtreeRoot(rg.Start-offset, rg.End-offset)
		if err != nil {
			return nil, err
		}
		subtreeRoots = append(subtreeRoots, root)
	}
	return subtreeRoots, nil
=======
	return blobs, err
>>>>>>> f98d6328
}<|MERGE_RESOLUTION|>--- conflicted
+++ resolved
@@ -16,7 +16,6 @@
 	"go.opentelemetry.io/otel/codes"
 	"go.opentelemetry.io/otel/trace"
 
-<<<<<<< HEAD
 	"github.com/celestiaorg/celestia-app/pkg/appconsts"
 	appns "github.com/celestiaorg/celestia-app/pkg/namespace"
 	pkgproof "github.com/celestiaorg/celestia-app/pkg/proof"
@@ -24,9 +23,6 @@
 	blobtypes "github.com/celestiaorg/celestia-app/x/blob/types"
 	"github.com/celestiaorg/nmt"
 	"github.com/celestiaorg/rsmt2d"
-=======
-	"github.com/celestiaorg/celestia-app/pkg/shares"
->>>>>>> f98d6328
 
 	"github.com/celestiaorg/celestia-node/header"
 	"github.com/celestiaorg/celestia-node/libs/utils"
@@ -397,11 +393,7 @@
 	sharesParser := &parser{verifyFn: verifyFn}
 
 	_, _, err = s.retrieve(ctx, header.Height(), namespace, sharesParser)
-<<<<<<< HEAD
-	if len(blobs) == 0 {
-		return nil, ErrBlobNotFound
-	}
-	return blobs, nil
+	return blobs, err
 }
 
 func (s *Service) GetCommitmentProof(
@@ -593,7 +585,4 @@
 		subtreeRoots = append(subtreeRoots, root)
 	}
 	return subtreeRoots, nil
-=======
-	return blobs, err
->>>>>>> f98d6328
 }