package blob

import (
	bytes2 "bytes"
	"context"
	"encoding/hex"
	"errors"
	"fmt"
	"slices"
	"sync"

	"github.com/cosmos/cosmos-sdk/types"
	logging "github.com/ipfs/go-log/v2"
	"github.com/tendermint/tendermint/libs/bytes"
	core "github.com/tendermint/tendermint/types"
	"go.opentelemetry.io/otel"
	"go.opentelemetry.io/otel/attribute"
	"go.opentelemetry.io/otel/codes"
	"go.opentelemetry.io/otel/trace"

	"github.com/celestiaorg/celestia-app/v2/pkg/appconsts"
	pkgproof "github.com/celestiaorg/celestia-app/v2/pkg/proof"
	"github.com/celestiaorg/go-square/inclusion"
	appns "github.com/celestiaorg/go-square/namespace"
	"github.com/celestiaorg/go-square/shares"
	"github.com/celestiaorg/nmt"
	"github.com/celestiaorg/rsmt2d"

	"github.com/celestiaorg/celestia-node/header"
	"github.com/celestiaorg/celestia-node/libs/utils"
	"github.com/celestiaorg/celestia-node/share"
	"github.com/celestiaorg/celestia-node/share/shwap"
	"github.com/celestiaorg/celestia-node/state"
)

var (
	ErrBlobNotFound       = errors.New("blob: not found")
	ErrInvalidProof       = errors.New("blob: invalid proof")
	ErrMismatchCommitment = errors.New("blob: mismatched commitment")

	log    = logging.Logger("blob")
	tracer = otel.Tracer("blob/service")
)

// SubmitOptions aliases TxOptions from state package allowing users
// to specify options for SubmitPFB transaction.
type SubmitOptions = state.TxConfig

// Submitter is an interface that allows submitting blobs to the celestia-core. It is used to
// avoid a circular dependency between the blob and the state package, since the state package needs
// the blob.Blob type for this signature.
type Submitter interface {
	SubmitPayForBlob(context.Context, []*state.Blob, *state.TxConfig) (*types.TxResponse, error)
}

type Service struct {
	// ctx represents the Service's lifecycle context.
	ctx    context.Context
	cancel context.CancelFunc
	// accessor dials the given celestia-core endpoint to submit blobs.
	blobSubmitter Submitter
	// shareGetter retrieves the EDS to fetch all shares from the requested header.
	shareGetter shwap.Getter
	// headerGetter fetches header by the provided height
	headerGetter func(context.Context, uint64) (*header.ExtendedHeader, error)
	// headerSub subscribes to new headers to supply to blob subscriptions.
	headerSub func(ctx context.Context) (<-chan *header.ExtendedHeader, error)
}

func NewService(
	submitter Submitter,
	getter shwap.Getter,
	headerGetter func(context.Context, uint64) (*header.ExtendedHeader, error),
	headerSub func(ctx context.Context) (<-chan *header.ExtendedHeader, error),
) *Service {
	return &Service{
		blobSubmitter: submitter,
		shareGetter:   getter,
		headerGetter:  headerGetter,
		headerSub:     headerSub,
	}
}

func (s *Service) Start(context.Context) error {
	s.ctx, s.cancel = context.WithCancel(context.Background())
	return nil
}

func (s *Service) Stop(context.Context) error {
	s.cancel()
	return nil
}

// SubscriptionResponse is the response type for the Subscribe method.
// It contains the blobs and the height at which they were included.
// If the Blobs slice is empty, it means that no blobs were included at the given height.
type SubscriptionResponse struct {
	Blobs  []*Blob
	Height uint64
}

// Subscribe returns a channel that will receive SubscriptionResponse objects.
// The channel will be closed when the context is canceled or the service is stopped.
// Please note that no errors are returned: underlying operations are retried until successful.
// Additionally, not reading from the returned channel will cause the stream to close after 16 messages.
func (s *Service) Subscribe(ctx context.Context, ns share.Namespace) (<-chan *SubscriptionResponse, error) {
	if s.ctx == nil {
		return nil, fmt.Errorf("service has not been started")
	}

	headerCh, err := s.headerSub(ctx)
	if err != nil {
		return nil, err
	}

	blobCh := make(chan *SubscriptionResponse, 16)
	go func() {
		defer close(blobCh)

		for {
			select {
			case header, ok := <-headerCh:
				if ctx.Err() != nil {
					log.Debugw("blobsub: canceling subscription due to user ctx closing", "namespace", ns.ID())
					return
				}
				if !ok {
					log.Errorw("header channel closed for subscription", "namespace", ns.ID())
					return
				}
				// close subscription before buffer overflows
				if len(blobCh) == cap(blobCh) {
					log.Debugw("blobsub: canceling subscription due to buffer overflow from slow reader", "namespace", ns.ID())
					return
				}

				var blobs []*Blob
				var err error
				for {
					blobs, err = s.getAll(ctx, header, []share.Namespace{ns})
					if ctx.Err() != nil {
						// context canceled, continuing would lead to unexpected missed heights for the client
						log.Debugw("blobsub: canceling subscription due to user ctx closing", "namespace", ns.ID())
						return
					}
					if err == nil {
						// operation successful, break the loop
						break
					}
				}

				select {
				case <-ctx.Done():
					log.Debugw("blobsub: pending response canceled due to user ctx closing", "namespace", ns.ID())
					return
				case blobCh <- &SubscriptionResponse{Blobs: blobs, Height: header.Height()}:
				}
			case <-ctx.Done():
				log.Debugw("blobsub: canceling subscription due to user ctx closing", "namespace", ns.ID())
				return
			case <-s.ctx.Done():
				log.Debugw("blobsub: canceling subscription due to service ctx closing", "namespace", ns.ID())
				return
			}
		}
	}()
	return blobCh, nil
}

// Submit sends PFB transaction and reports the height at which it was included.
// Allows sending multiple Blobs atomically synchronously.
// Uses default wallet registered on the Node.
// Handles gas estimation and fee calculation.
func (s *Service) Submit(ctx context.Context, blobs []*Blob, txConfig *SubmitOptions) (uint64, error) {
	log.Debugw("submitting blobs", "amount", len(blobs))

	squareBlobs := make([]*state.Blob, len(blobs))
	for i := range blobs {
		if err := blobs[i].Namespace().ValidateForBlob(); err != nil {
			return 0, err
		}
		squareBlobs[i] = blobs[i].Blob
	}

	resp, err := s.blobSubmitter.SubmitPayForBlob(ctx, squareBlobs, txConfig)
	if err != nil {
		return 0, err
	}
	return uint64(resp.Height), nil
}

// Get retrieves a blob in a given namespace at the given height by commitment.
// Get collects all namespaced data from the EDS, construct the blob
// and compares the commitment argument.
// `ErrBlobNotFound` can be returned in case blob was not found.
func (s *Service) Get(
	ctx context.Context,
	height uint64,
	namespace share.Namespace,
	commitment Commitment,
) (blob *Blob, err error) {
	ctx, span := tracer.Start(ctx, "get")
	defer func() {
		utils.SetStatusAndEnd(span, err)
	}()
	span.SetAttributes(
		attribute.Int64("height", int64(height)),
		attribute.String("namespace", namespace.String()),
	)

	sharesParser := &parser{verifyFn: func(blob *Blob) bool {
		return blob.compareCommitments(commitment)
	}}

	blob, _, err = s.retrieve(ctx, height, namespace, sharesParser)
	return
}

// GetProof returns an NMT inclusion proof for a specified namespace to the respective row roots
// on which the blob spans on at the given height, using the given commitment.
// It employs the same algorithm as service.Get() internally.
func (s *Service) GetProof(
	ctx context.Context,
	height uint64,
	namespace share.Namespace,
	commitment Commitment,
) (proof *Proof, err error) {
	ctx, span := tracer.Start(ctx, "get-proof")
	defer func() {
		utils.SetStatusAndEnd(span, err)
	}()
	span.SetAttributes(
		attribute.Int64("height", int64(height)),
		attribute.String("namespace", namespace.String()),
	)

	sharesParser := &parser{verifyFn: func(blob *Blob) bool {
		return blob.compareCommitments(commitment)
	}}

<<<<<<< HEAD
	_, proof, err = s.retrieveBlobProof(ctx, height, namespace, sharesParser)
=======
	_, proof, err = s.retrieve(ctx, height, namespace, sharesParser)
>>>>>>> 09ba75c4
	return proof, err
}

// GetAll returns all blobs under the given namespaces at the given height.
// If all blobs were found without any errors, the user will receive a list of blobs.
// If the BlobService couldn't find any blobs under the requested namespaces,
// the user will receive an empty list of blobs along with an empty error.
// If some of the requested namespaces were not found, the user will receive all the found blobs
// and an empty error. If there were internal errors during some of the requests,
// the user will receive all found blobs along with a combined error message.
//
// All blobs will preserve the order of the namespaces that were requested.
func (s *Service) GetAll(ctx context.Context, height uint64, namespaces []share.Namespace) ([]*Blob, error) {
	header, err := s.headerGetter(ctx, height)
	if err != nil {
		return nil, err
	}

	return s.getAll(ctx, header, namespaces)
}

func (s *Service) getAll(
	ctx context.Context,
	header *header.ExtendedHeader,
	namespaces []share.Namespace,
) ([]*Blob, error) {
	height := header.Height()
	var (
		resultBlobs = make([][]*Blob, len(namespaces))
		resultErr   = make([]error, len(namespaces))
		wg          = sync.WaitGroup{}
	)
	for i, namespace := range namespaces {
		wg.Add(1)
		go func(i int, namespace share.Namespace) {
			log.Debugw("retrieving all blobs from", "namespace", namespace.String(), "height", height)
			defer wg.Done()

			blobs, err := s.getBlobs(ctx, namespace, header)
			if err != nil && !errors.Is(err, ErrBlobNotFound) {
				log.Errorf("getting blobs for namespaceID(%s): %v", namespace.ID().String(), err)
				resultErr[i] = err
			}
			if len(blobs) > 0 {
				log.Infow("retrieved blobs", "height", height, "total", len(blobs))
				resultBlobs[i] = blobs
			}
		}(i, namespace)
	}
	wg.Wait()

	blobs := slices.Concat(resultBlobs...)
	err := errors.Join(resultErr...)
	return blobs, err
}

// Included verifies that the blob was included in a specific height.
// To ensure that blob was included in a specific height, we need:
// 1. verify the provided commitment by recomputing it;
// 2. verify the provided Proof against subtree roots that were used in 1.;
func (s *Service) Included(
	ctx context.Context,
	height uint64,
	namespace share.Namespace,
	proof *Proof,
	commitment Commitment,
) (_ bool, err error) {
	ctx, span := tracer.Start(ctx, "included")
	defer func() {
		utils.SetStatusAndEnd(span, err)
	}()
	span.SetAttributes(
		attribute.Int64("height", int64(height)),
		attribute.String("namespace", namespace.String()),
	)

	// In the current implementation, LNs will have to download all shares to recompute the commitment.
	// TODO(@vgonkivs): rework the implementation to perform all verification without network requests.
	sharesParser := &parser{verifyFn: func(blob *Blob) bool {
		return blob.compareCommitments(commitment)
	}}
	blob, _, err := s.retrieve(ctx, height, namespace, sharesParser)
	switch {
	case err == nil:
	case errors.Is(err, ErrBlobNotFound):
		return false, nil
	default:
		return false, err
	}
	header, err := s.headerGetter(ctx, height)
	if err != nil {
		return false, err
	}
	return proof.Verify(blob, header.DataHash)
}

// retrieve retrieves blobs and their proofs by requesting the whole namespace and
// comparing Commitments.
// Retrieving is stopped once the `verify` condition in shareParser is met.
func (s *Service) retrieve(
	ctx context.Context,
	height uint64,
	namespace share.Namespace,
	sharesParser *parser,
) (_ *Blob, _ *namespaceToRowRootProof, err error) {
	log.Infow("requesting blob",
		"height", height,
		"namespace", namespace.String())

	getCtx, headerGetterSpan := tracer.Start(ctx, "header-getter")

	header, err := s.headerGetter(getCtx, height)
	if err != nil {
		headerGetterSpan.SetStatus(codes.Error, err.Error())
		return nil, nil, err
	}

	headerGetterSpan.SetStatus(codes.Ok, "")
	headerGetterSpan.AddEvent("received header", trace.WithAttributes(
		attribute.Int64("eds-size", int64(len(header.DAH.RowRoots)))))

	rowIndex := -1
	for i, row := range header.DAH.RowRoots {
		if !namespace.IsOutsideRange(row, row) {
			rowIndex = i
			break
		}
	}

	// Note: there is no need to check whether the row index is different from -1
	// because it will be handled at the end to return the correct error.

	getCtx, getSharesSpan := tracer.Start(ctx, "get-shares-by-namespace")

	// collect shares for the requested namespace
	namespacedShares, err := s.shareGetter.GetSharesByNamespace(getCtx, header, namespace)
	if err != nil {
		if errors.Is(err, shwap.ErrNotFound) {
			err = ErrBlobNotFound
		}
		getSharesSpan.SetStatus(codes.Error, err.Error())
		return nil, nil, err
	}

	getSharesSpan.SetStatus(codes.Ok, "")
	getSharesSpan.AddEvent("received shares", trace.WithAttributes(
		attribute.Int64("eds-size", int64(len(header.DAH.RowRoots)))))

	var (
		appShares = make([]shares.Share, 0)
		proofs    = make(namespaceToRowRootProof, 0)
	)

	for _, row := range namespacedShares {
		if len(row.Shares) == 0 {
			// the above condition means that we've faced with an Absence Proof.
			// This Proof proves that the namespace was not found in the DAH, so
			// we can return `ErrBlobNotFound`.
			return nil, nil, ErrBlobNotFound
		}

		appShares, err = toAppShares(row.Shares...)
		if err != nil {
			return nil, nil, err
		}

		proofs = append(proofs, row.Proof)
		index := row.Proof.Start()

		for {
			var (
				isComplete bool
				shrs       []shares.Share
				wasEmpty   = sharesParser.isEmpty()
			)

			if wasEmpty {
				// create a parser if it is empty
				shrs, err = sharesParser.set(rowIndex*len(header.DAH.RowRoots)+index, appShares)
				if err != nil {
					if errors.Is(err, errEmptyShares) {
						// reset parser as `skipPadding` can update next blob's index
						sharesParser.reset()
						appShares = nil
						break
					}
					return nil, nil, err
				}

				// update index and shares if padding shares were detected.
				if len(appShares) != len(shrs) {
					index += len(appShares) - len(shrs)
					appShares = shrs
				}
			}

			shrs, isComplete = sharesParser.addShares(appShares)
			// move to the next row if the blob is incomplete
			if !isComplete {
				appShares = nil
				break
			}
			// otherwise construct blob
			blob, err := sharesParser.parse()
			if err != nil {
				return nil, nil, err
			}

			if sharesParser.verify(blob) {
				return blob, &proofs, nil
			}

			index += len(appShares) - len(shrs)
			appShares = shrs
			sharesParser.reset()

			if !wasEmpty {
				// remove proofs for prev rows if verified blob spans multiple rows
				proofs = proofs[len(proofs)-1:]
			}
		}

		rowIndex++
		if sharesParser.isEmpty() {
			proofs = nil
		}
	}

	err = ErrBlobNotFound
	for _, sh := range appShares {
		ok, err := sh.IsPadding()
		if err != nil {
			return nil, nil, err
		}
		if !ok {
			err = fmt.Errorf("incomplete blob with the "+
				"namespace: %s detected at %d: %w", namespace.String(), height, err)
			log.Error(err)
		}
	}
	return nil, nil, err
}

// retrieve retrieves blobs and their proofs by requesting the whole namespace and
// comparing Commitments.
// Retrieving is stopped once the `verify` condition in shareParser is met.
func (s *Service) retrieveBlobProof(
	ctx context.Context,
	height uint64,
	namespace share.Namespace,
	sharesParser *parser,
) (_ *Blob, _ *Proof, err error) {
	log.Infow("requesting blob proof",
		"height", height,
		"namespace", namespace.String())

	getCtx, headerGetterSpan := tracer.Start(ctx, "header-getter")

	header, err := s.headerGetter(getCtx, height)
	if err != nil {
		headerGetterSpan.SetStatus(codes.Error, err.Error())
		return nil, nil, err
	}

	// find the index of the row where the blob could start
	inclusiveNamespaceStartRowIndex := -1
	for i, row := range header.DAH.RowRoots {
		if !namespace.IsOutsideRange(row, row) {
			inclusiveNamespaceStartRowIndex = i
			break
		}
	}
	if inclusiveNamespaceStartRowIndex == -1 {
		return nil, nil, ErrBlobNotFound
	}

	// end exclusive index of the row root containing the namespace
	exclusiveNamespaceEndRowIndex := inclusiveNamespaceStartRowIndex
	for _, row := range header.DAH.RowRoots[inclusiveNamespaceStartRowIndex:] {
		if namespace.IsOutsideRange(row, row) {
			break
		}
		exclusiveNamespaceEndRowIndex++
	}
	if exclusiveNamespaceEndRowIndex == inclusiveNamespaceStartRowIndex {
		return nil, nil, fmt.Errorf("couldn't find the row index of the namespace end")
	}

	eds, err := s.shareGetter.GetEDS(ctx, header)
	if err != nil {
		headerGetterSpan.SetStatus(codes.Error, err.Error())
		return nil, nil, err
	}
	headerGetterSpan.SetStatus(codes.Ok, "")
	headerGetterSpan.AddEvent("received eds", trace.WithAttributes(
		attribute.Int64("eds-size", int64(len(header.DAH.RowRoots)))))

	// calculate the square size
	squareSize := len(header.DAH.RowRoots) / 2

	// get all the shares of the rows containing the namespace
	_, getSharesSpan := tracer.Start(ctx, "get-all-shares-in-namespace")
	// store the ODS shares of the rows containing the blob
	odsShares := make([]share.Share, 0, (exclusiveNamespaceEndRowIndex-inclusiveNamespaceStartRowIndex)*squareSize)
	// store the EDS shares of the rows containing the blob
	edsShares := make([][]shares.Share, exclusiveNamespaceEndRowIndex-inclusiveNamespaceStartRowIndex)

	for rowIndex := inclusiveNamespaceStartRowIndex; rowIndex < exclusiveNamespaceEndRowIndex; rowIndex++ {
		rowShares := eds.Row(uint(rowIndex))
		odsShares = append(odsShares, rowShares[:squareSize]...)
		rowAppShares, err := toAppShares(rowShares...)
		if err != nil {
			return nil, nil, err
		}
		edsShares[rowIndex-inclusiveNamespaceStartRowIndex] = rowAppShares
	}

	getSharesSpan.SetStatus(codes.Ok, "")
	getSharesSpan.AddEvent("received shares", trace.WithAttributes(
		attribute.Int64("eds-size", int64(squareSize*2))))

	// go over the shares until finding the requested blobs
	for currentShareIndex := 0; currentShareIndex < len(odsShares); {
		currentShareApp, err := shares.NewShare(odsShares[currentShareIndex])
		if err != nil {
			return nil, nil, err
		}

		// skip if it's a padding share
		isPadding, err := currentShareApp.IsPadding()
		if err != nil {
			return nil, nil, err
		}
		if isPadding {
			currentShareIndex++
			continue
		}
		isCompactShare, err := currentShareApp.IsCompactShare()
		if err != nil {
			return nil, nil, err
		}
		if isCompactShare {
			currentShareIndex++
			continue
		}
		isSequenceStart, err := currentShareApp.IsSequenceStart()
		if err != nil {
			return nil, nil, err
		}
		if isSequenceStart {
			// calculate the blob length
			sequenceLength, err := currentShareApp.SequenceLen()
			if err != nil {
				return nil, nil, err
			}
			blobLen := shares.SparseSharesNeeded(sequenceLength)

			exclusiveEndShareIndex := currentShareIndex + blobLen
			if exclusiveEndShareIndex > len(odsShares) {
				// this blob spans to the next row which has a namespace > requested namespace.
				// this means that we can stop.
				return nil, nil, ErrBlobNotFound
			}
			// convert the blob shares to app shares
			blobShares := odsShares[currentShareIndex:exclusiveEndShareIndex]
			appBlobShares, err := toAppShares(blobShares...)
			if err != nil {
				return nil, nil, err
			}

			// parse the blob
			sharesParser.length = blobLen
			_, isComplete := sharesParser.addShares(appBlobShares)
			if !isComplete {
				return nil, nil, fmt.Errorf("expected the shares to construct a full blob")
			}
			blob, err := sharesParser.parse()
			if err != nil {
				return nil, nil, err
			}

			// number of shares per EDS row
			numberOfSharesPerEDSRow := squareSize * 2
			// number of shares from square start to namespace start
			sharesFromSquareStartToNsStart := inclusiveNamespaceStartRowIndex * numberOfSharesPerEDSRow
			// number of rows from namespace start row to current row
			rowsFromNsStartToCurrentRow := currentShareIndex / squareSize
			// number of shares from namespace row start to current row
			sharesFromNsStartToCurrentRow := rowsFromNsStartToCurrentRow * numberOfSharesPerEDSRow
			// number of shares from the beginning of current row to current share
			sharesFromCurrentRowStart := currentShareIndex % squareSize
			// setting the index manually since we didn't use the parser.set() method
			blob.index = sharesFromSquareStartToNsStart +
				sharesFromNsStartToCurrentRow +
				sharesFromCurrentRowStart

			if blob.Namespace().Equals(namespace) && sharesParser.verify(blob) {
				// now that we found the requested blob, we will create
				// its inclusion proof.
				inclusiveBlobStartRowIndex := blob.index / (squareSize * 2)
				exclusiveBlobEndRowIndex := inclusiveNamespaceStartRowIndex + exclusiveEndShareIndex/squareSize
				if (currentShareIndex+blobLen)%squareSize != 0 {
					// if the row is not complete with the blob shares,
					// then we increment the exclusive blob end row index
					// so that it's exclusive.
					exclusiveBlobEndRowIndex++
				}

				// create the row roots to data root inclusion proof
				rowProofs := proveRowRootsToDataRoot(
					append(header.DAH.RowRoots, header.DAH.ColumnRoots...),
					inclusiveBlobStartRowIndex,
					exclusiveBlobEndRowIndex,
				)
				rowRoots := make([]bytes.HexBytes, exclusiveBlobEndRowIndex-inclusiveBlobStartRowIndex)
				for index, rowRoot := range header.DAH.RowRoots[inclusiveBlobStartRowIndex:exclusiveBlobEndRowIndex] {
					rowRoots[index] = rowRoot
				}

				edsShareStart := inclusiveBlobStartRowIndex - inclusiveNamespaceStartRowIndex
				edsShareEnd := exclusiveBlobEndRowIndex - inclusiveNamespaceStartRowIndex
				// create the share to row root proofs
				shareToRowRootProofs, _, err := pkgproof.CreateShareToRowRootProofs(
					squareSize,
					edsShares[edsShareStart:edsShareEnd],
					header.DAH.RowRoots[inclusiveBlobStartRowIndex:exclusiveBlobEndRowIndex],
					currentShareIndex%squareSize,
					(exclusiveEndShareIndex-1)%squareSize,
				)
				if err != nil {
					return nil, nil, err
				}

				proof := Proof{
					ShareToRowRootProof: shareToRowRootProofs,
					RowToDataRootProof: core.RowProof{
						RowRoots: rowRoots,
						Proofs:   rowProofs,
						StartRow: uint32(inclusiveBlobStartRowIndex),
						EndRow:   uint32(exclusiveBlobEndRowIndex) - 1,
					},
				}
				return blob, &proof, nil
			}
			sharesParser.reset()
			currentShareIndex += blobLen
		} else {
			// this is a continuation of a previous blob
			// we can skip
			currentShareIndex++
		}
	}
	return nil, nil, ErrBlobNotFound
}

// getBlobs retrieves the DAH and fetches all shares from the requested Namespace and converts
// them to Blobs.
func (s *Service) getBlobs(
	ctx context.Context,
	namespace share.Namespace,
	header *header.ExtendedHeader,
) (_ []*Blob, err error) {
	ctx, span := tracer.Start(ctx, "get-blobs")
	span.SetAttributes(
		attribute.Int64("height", int64(header.Height())),
		attribute.String("namespace", namespace.String()),
	)
	defer func() {
		utils.SetStatusAndEnd(span, err)
	}()

	blobs := make([]*Blob, 0)
	verifyFn := func(blob *Blob) bool {
		blobs = append(blobs, blob)
		return false
	}
	sharesParser := &parser{verifyFn: verifyFn}

	_, _, err = s.retrieve(ctx, header.Height(), namespace, sharesParser)
	return blobs, err
}

func (s *Service) GetCommitmentProof(
	ctx context.Context,
	height uint64,
	namespace share.Namespace,
	shareCommitment []byte,
) (*CommitmentProof, error) {
	log.Debugw("proving share commitment", "height", height, "commitment", shareCommitment, "namespace", namespace)
	if height == 0 {
		return nil, fmt.Errorf("height cannot be equal to 0")
	}

	// get the blob to compute the subtree roots
	log.Debugw(
		"getting the blob",
		"height",
		height,
		"commitment",
		shareCommitment,
		"namespace",
		namespace,
	)
	blb, err := s.Get(ctx, height, namespace, shareCommitment)
	if err != nil {
		return nil, err
	}

	log.Debugw(
		"converting the blob to shares",
		"height",
		height,
		"commitment",
		shareCommitment,
		"namespace",
		namespace,
	)
	blobShares, err := BlobsToShares(blb)
	if err != nil {
		return nil, err
	}
	if len(blobShares) == 0 {
		return nil, fmt.Errorf("the blob shares for commitment %s are empty", hex.EncodeToString(shareCommitment))
	}

	// get the extended header
	log.Debugw(
		"getting the extended header",
		"height",
		height,
	)
	extendedHeader, err := s.headerGetter(ctx, height)
	if err != nil {
		return nil, err
	}

	log.Debugw("getting eds", "height", height)
	eds, err := s.shareGetter.GetEDS(ctx, extendedHeader)
	if err != nil {
		return nil, err
	}

	return ProveCommitment(eds, namespace, blobShares)
}

func ProveCommitment(
	eds *rsmt2d.ExtendedDataSquare,
	namespace share.Namespace,
	blobShares []share.Share,
) (*CommitmentProof, error) {
	// find the blob shares in the EDS
	blobSharesStartIndex := -1
	for index, share := range eds.FlattenedODS() {
		if bytes2.Equal(share, blobShares[0]) {
			blobSharesStartIndex = index
		}
	}
	if blobSharesStartIndex < 0 {
		return nil, fmt.Errorf("couldn't find the blob shares in the ODS")
	}

	nID, err := appns.From(namespace)
	if err != nil {
		return nil, err
	}

	log.Debugw(
		"generating the blob share proof for commitment",
		"start_share",
		blobSharesStartIndex,
		"end_share",
		blobSharesStartIndex+len(blobShares),
	)
	sharesProof, err := pkgproof.NewShareInclusionProofFromEDS(
		eds,
		nID,
		shares.NewRange(blobSharesStartIndex, blobSharesStartIndex+len(blobShares)),
	)
	if err != nil {
		return nil, err
	}

	// convert the shares to row root proofs to nmt proofs
	nmtProofs := make([]*nmt.Proof, 0)
	for _, proof := range sharesProof.ShareProofs {
		nmtProof := nmt.NewInclusionProof(
			int(proof.Start),
			int(proof.End),
			proof.Nodes,
			true,
		)
		nmtProofs = append(
			nmtProofs,
			&nmtProof,
		)
	}

	// compute the subtree roots of the blob shares
	log.Debugw("computing the subtree roots")
	subtreeRoots := make([][]byte, 0)
	dataCursor := 0
	for _, proof := range nmtProofs {
		// TODO: do we want directly use the default subtree root threshold
		// or want to allow specifying which version to use?
		ranges, err := nmt.ToLeafRanges(
			proof.Start(),
			proof.End(),
			inclusion.SubTreeWidth(len(blobShares), appconsts.DefaultSubtreeRootThreshold),
		)
		if err != nil {
			return nil, err
		}
		roots, err := computeSubtreeRoots(
			blobShares[dataCursor:dataCursor+proof.End()-proof.Start()],
			ranges,
			proof.Start(),
		)
		if err != nil {
			return nil, err
		}
		subtreeRoots = append(subtreeRoots, roots...)
		dataCursor += proof.End() - proof.Start()
	}

	log.Debugw("successfully proved the share commitment")
	commitmentProof := CommitmentProof{
		SubtreeRoots:      subtreeRoots,
		SubtreeRootProofs: nmtProofs,
		NamespaceID:       namespace.ID(),
		RowProof:          *sharesProof.RowProof,
		NamespaceVersion:  namespace.Version(),
	}
	return &commitmentProof, nil
}

// computeSubtreeRoots takes a set of shares and ranges and returns the corresponding subtree roots.
// the offset is the number of shares that are before the subtree roots we're calculating.
func computeSubtreeRoots(shares []share.Share, ranges []nmt.LeafRange, offset int) ([][]byte, error) {
	if len(shares) == 0 {
		return nil, fmt.Errorf("cannot compute subtree roots for an empty shares list")
	}
	if len(ranges) == 0 {
		return nil, fmt.Errorf("cannot compute subtree roots for an empty ranges list")
	}
	if offset < 0 {
		return nil, fmt.Errorf("the offset %d cannot be stricly negative", offset)
	}

	// create a tree containing the shares to generate their subtree roots
	tree := nmt.New(
		appconsts.NewBaseHashFunc(),
		nmt.IgnoreMaxNamespace(true),
		nmt.NamespaceIDSize(share.NamespaceSize),
	)
	for _, sh := range shares {
		leafData := make([]byte, 0)
		leafData = append(append(leafData, share.GetNamespace(sh)...), sh...)
		err := tree.Push(leafData)
		if err != nil {
			return nil, err
		}
	}

	// generate the subtree roots
	subtreeRoots := make([][]byte, 0)
	for _, rg := range ranges {
		root, err := tree.ComputeSubtreeRoot(rg.Start-offset, rg.End-offset)
		if err != nil {
			return nil, err
		}
		subtreeRoots = append(subtreeRoots, root)
	}
	return subtreeRoots, nil
}<|MERGE_RESOLUTION|>--- conflicted
+++ resolved
@@ -238,11 +238,7 @@
 		return blob.compareCommitments(commitment)
 	}}
 
-<<<<<<< HEAD
 	_, proof, err = s.retrieveBlobProof(ctx, height, namespace, sharesParser)
-=======
-	_, proof, err = s.retrieve(ctx, height, namespace, sharesParser)
->>>>>>> 09ba75c4
 	return proof, err
 }
 
