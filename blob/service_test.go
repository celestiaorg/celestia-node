package blob

import (
	"bytes"
	"context"
	"encoding/json"
	"errors"
	"fmt"
	"sort"
	"testing"
	"time"

	"github.com/golang/mock/gomock"
	ds "github.com/ipfs/go-datastore"
	ds_sync "github.com/ipfs/go-datastore/sync"
	"github.com/stretchr/testify/assert"
	"github.com/stretchr/testify/require"
	"github.com/tendermint/tendermint/crypto/merkle"
	tmrand "github.com/tendermint/tendermint/libs/rand"

	"github.com/celestiaorg/celestia-app/pkg/appconsts"
	appns "github.com/celestiaorg/celestia-app/pkg/namespace"
	pkgproof "github.com/celestiaorg/celestia-app/pkg/proof"
	"github.com/celestiaorg/celestia-app/pkg/shares"
	blobtypes "github.com/celestiaorg/celestia-app/x/blob/types"
	"github.com/celestiaorg/go-header/store"
	"github.com/celestiaorg/nmt"
	"github.com/celestiaorg/rsmt2d"

	"github.com/celestiaorg/celestia-node/blob/blobtest"
	"github.com/celestiaorg/celestia-node/header"
	"github.com/celestiaorg/celestia-node/header/headertest"
	shareMock "github.com/celestiaorg/celestia-node/nodebuilder/share/mocks"
	"github.com/celestiaorg/celestia-node/share"
	"github.com/celestiaorg/celestia-node/share/eds/edstest"
	"github.com/celestiaorg/celestia-node/share/getters"
	"github.com/celestiaorg/celestia-node/share/ipld"
)

func TestBlobService_Get(t *testing.T) {
	ctx, cancel := context.WithTimeout(context.Background(), time.Second*5)
	t.Cleanup(cancel)
	var (
		blobSize0 = 18
		blobSize1 = 14
		blobSize2 = 20
		blobSize3 = 12
	)

	appBlobs, err := blobtest.GenerateV0Blobs([]int{blobSize0, blobSize1}, false)
	require.NoError(t, err)
	blobsWithDiffNamespaces, err := convertBlobs(appBlobs...)
	require.NoError(t, err)

	appBlobs, err = blobtest.GenerateV0Blobs([]int{blobSize2, blobSize3}, true)
	require.NoError(t, err)
	blobsWithSameNamespace, err := convertBlobs(appBlobs...)
	require.NoError(t, err)

	service := createService(ctx, t, append(blobsWithDiffNamespaces, blobsWithSameNamespace...))
	test := []struct {
		name           string
		doFn           func() (interface{}, error)
		expectedResult func(interface{}, error)
	}{
		{
			name: "get single blob",
			doFn: func() (interface{}, error) {
				b, err := service.Get(ctx, 1,
					blobsWithDiffNamespaces[0].Namespace(),
					blobsWithDiffNamespaces[0].Commitment,
				)
				return []*Blob{b}, err
			},
			expectedResult: func(res interface{}, err error) {
				require.NoError(t, err)
				assert.NotEmpty(t, res)

				blobs, ok := res.([]*Blob)
				assert.True(t, ok)
				assert.Len(t, blobs, 1)

				assert.Equal(t, blobsWithDiffNamespaces[0].Commitment, blobs[0].Commitment)
			},
		},
		{
			name: "get all with the same namespace",
			doFn: func() (interface{}, error) {
				return service.GetAll(ctx, 1, []share.Namespace{blobsWithSameNamespace[0].Namespace()})
			},
			expectedResult: func(res interface{}, err error) {
				require.NoError(t, err)

				blobs, ok := res.([]*Blob)
				assert.True(t, ok)
				assert.NotEmpty(t, blobs)

				assert.Len(t, blobs, 2)

				for i := range blobsWithSameNamespace {
					require.Equal(t, blobsWithSameNamespace[i].Commitment, blobs[i].Commitment)
				}
			},
		},
		{
			name: "verify indexes",
			doFn: func() (interface{}, error) {
				b0, err := service.Get(ctx, 1,
					blobsWithDiffNamespaces[0].Namespace(),
					blobsWithDiffNamespaces[0].Commitment,
				)
				require.NoError(t, err)
				b1, err := service.Get(ctx, 1,
					blobsWithDiffNamespaces[1].Namespace(),
					blobsWithDiffNamespaces[1].Commitment,
				)
				require.NoError(t, err)
				b23, err := service.GetAll(ctx, 1, []share.Namespace{blobsWithSameNamespace[0].Namespace()})
				require.NoError(t, err)
				return []*Blob{b0, b1, b23[0], b23[1]}, nil
			},
			expectedResult: func(res interface{}, err error) {
				require.NoError(t, err)
				blobs, ok := res.([]*Blob)
				assert.True(t, ok)
				assert.NotEmpty(t, blobs)
				assert.Len(t, blobs, 4)

				sort.Slice(blobs, func(i, j int) bool {
					val := bytes.Compare(blobs[i].NamespaceId, blobs[j].NamespaceId)
					return val < 0
				})

				h, err := service.headerGetter(ctx, 1)
				require.NoError(t, err)

				resultShares, err := BlobsToShares(blobs...)
				require.NoError(t, err)
				shareOffset := 0
				for i := range blobs {
					row, col := calculateIndex(len(h.DAH.RowRoots), blobs[i].index)
					sh, err := service.shareGetter.GetShare(ctx, h, row, col)
					require.NoError(t, err)
					require.True(t, bytes.Equal(sh, resultShares[shareOffset]),
						fmt.Sprintf("issue on %d attempt. ROW:%d, COL: %d, blobIndex:%d", i, row, col, blobs[i].index),
					)
					shareOffset += shares.SparseSharesNeeded(uint32(len(blobs[i].Data)))
				}
			},
		},
		{
			name: "get all with different namespaces",
			doFn: func() (interface{}, error) {
				nid, err := share.NewBlobNamespaceV0(tmrand.Bytes(7))
				require.NoError(t, err)
				b, err := service.GetAll(ctx, 1,
					[]share.Namespace{
						blobsWithDiffNamespaces[0].Namespace(), nid,
						blobsWithDiffNamespaces[1].Namespace(),
					},
				)
				return b, err
			},
			expectedResult: func(res interface{}, err error) {
				require.NoError(t, err)

				blobs, ok := res.([]*Blob)
				assert.True(t, ok)
				assert.NotEmpty(t, blobs)
				assert.Len(t, blobs, 2)
				// check the order
				require.True(t, bytes.Equal(blobs[0].Namespace(), blobsWithDiffNamespaces[0].Namespace()))
				require.True(t, bytes.Equal(blobs[1].Namespace(), blobsWithDiffNamespaces[1].Namespace()))
			},
		},
		{
			name: "get blob with incorrect commitment",
			doFn: func() (interface{}, error) {
				b, err := service.Get(ctx, 1,
					blobsWithDiffNamespaces[0].Namespace(),
					blobsWithDiffNamespaces[1].Commitment,
				)
				return []*Blob{b}, err
			},
			expectedResult: func(res interface{}, err error) {
				require.Error(t, err)

				blobs, ok := res.([]*Blob)
				assert.True(t, ok)
				assert.Empty(t, blobs[0])
			},
		},
		{
			name: "get invalid blob",
			doFn: func() (interface{}, error) {
				appBlob, err := blobtest.GenerateV0Blobs([]int{10}, false)
				require.NoError(t, err)
				blob, err := convertBlobs(appBlob...)
				require.NoError(t, err)

				b, err := service.Get(ctx, 1, blob[0].Namespace(), blob[0].Commitment)
				return []*Blob{b}, err
			},
			expectedResult: func(res interface{}, err error) {
				require.Error(t, err)

				blobs, ok := res.([]*Blob)
				assert.True(t, ok)
				assert.Empty(t, blobs[0])
			},
		},
		{ // not working
			name: "get proof",
			doFn: func() (interface{}, error) {
				proof, err := service.GetProof(ctx, 1,
					blobsWithDiffNamespaces[1].Namespace(),
					blobsWithDiffNamespaces[1].Commitment,
				)
				return proof, err
			},
			expectedResult: func(res interface{}, err error) {
				require.NoError(t, err)

				header, err := service.headerGetter(ctx, 1)
				require.NoError(t, err)

				proof, ok := res.(*Proof)
				assert.True(t, ok)

				verifyFn := func(t *testing.T, rawShares [][]byte, proof *Proof, namespace share.Namespace) {
					valid, err := proof.VerifyProof(rawShares, namespace, header.DataHash)
					require.NoError(t, err)
					require.True(t, valid)
				}

				rawShares, err := BlobsToShares(blobsWithDiffNamespaces[1])
				require.NoError(t, err)
				verifyFn(t, rawShares, proof, blobsWithDiffNamespaces[1].Namespace())
			},
		},
		{
			name: "verify inclusion",
			doFn: func() (interface{}, error) {
				proof, err := service.GetProof(ctx, 1,
					blobsWithDiffNamespaces[0].Namespace(),
					blobsWithDiffNamespaces[0].Commitment,
				)
				require.NoError(t, err)
				return service.Included(ctx, 1,
					blobsWithDiffNamespaces[0].Namespace(),
					proof,
					blobsWithDiffNamespaces[0].Commitment,
				)
			},
			expectedResult: func(res interface{}, err error) {
				require.NoError(t, err)
				included, ok := res.(bool)
				require.True(t, ok)
				require.True(t, included)
			},
		},
		{
			name: "verify inclusion fails with different proof",
			doFn: func() (interface{}, error) {
				proof, err := service.GetProof(ctx, 1,
					blobsWithDiffNamespaces[1].Namespace(),
					blobsWithDiffNamespaces[1].Commitment,
				)
				require.NoError(t, err)
				return service.Included(ctx, 1,
					blobsWithDiffNamespaces[0].Namespace(),
					proof,
					blobsWithDiffNamespaces[0].Commitment,
				)
			},
			expectedResult: func(res interface{}, err error) {
				require.Error(t, err)
				require.ErrorIs(t, err, ErrInvalidProof)
				included, ok := res.(bool)
				require.True(t, ok)
				require.True(t, included)
			},
		},
		{
			name: "not included",
			doFn: func() (interface{}, error) {
				appBlob, err := blobtest.GenerateV0Blobs([]int{10}, false)
				require.NoError(t, err)
				blob, err := convertBlobs(appBlob...)
				require.NoError(t, err)

				proof, err := service.GetProof(ctx, 1,
					blobsWithDiffNamespaces[1].Namespace(),
					blobsWithDiffNamespaces[1].Commitment,
				)
				require.NoError(t, err)
				return service.Included(ctx, 1, blob[0].Namespace(), proof, blob[0].Commitment)
			},
			expectedResult: func(res interface{}, err error) {
				require.NoError(t, err)
				included, ok := res.(bool)
				require.True(t, ok)
				require.False(t, included)
			},
		},
		{
			name: "count proofs for the blob",
			doFn: func() (interface{}, error) {
				proof0, err := service.GetProof(ctx, 1,
					blobsWithDiffNamespaces[0].Namespace(),
					blobsWithDiffNamespaces[0].Commitment,
				)
				if err != nil {
					return nil, err
				}
				proof1, err := service.GetProof(ctx, 1,
					blobsWithDiffNamespaces[1].Namespace(),
					blobsWithDiffNamespaces[1].Commitment,
				)
				if err != nil {
					return nil, err
				}
				return []*Proof{proof0, proof1}, nil
			},
			expectedResult: func(i interface{}, err error) {
				require.NoError(t, err)
				proofs, ok := i.([]*Proof)
				require.True(t, ok)

				h, err := service.headerGetter(ctx, 1)
				require.NoError(t, err)

				originalDataWidth := len(h.DAH.RowRoots) / 2
				sizes := []int{blobSize0, blobSize1}
				for i, proof := range proofs {
					require.True(t, sizes[i]/originalDataWidth+1 == len(proof.ShareToRowRootProof))
				}
			},
		},
		{
			name: "empty result and err when blobs were not found ",
			doFn: func() (interface{}, error) {
				nid, err := share.NewBlobNamespaceV0(tmrand.Bytes(appns.NamespaceVersionZeroIDSize))
				require.NoError(t, err)
				return service.GetAll(ctx, 1, []share.Namespace{nid})
			},
			expectedResult: func(i interface{}, err error) {
				blobs, ok := i.([]*Blob)
				require.True(t, ok)
				assert.Nil(t, blobs)
				assert.NoError(t, err)
			},
		},
		{
			name: "marshal proof",
			doFn: func() (interface{}, error) {
				proof, err := service.GetProof(ctx, 1,
					blobsWithDiffNamespaces[1].Namespace(),
					blobsWithDiffNamespaces[1].Commitment,
				)
				require.NoError(t, err)
				return json.Marshal(proof)
			},
			expectedResult: func(i interface{}, err error) {
				require.NoError(t, err)
				jsonData, ok := i.([]byte)
				require.True(t, ok)
				var proof Proof
				require.NoError(t, json.Unmarshal(jsonData, &proof))

				newProof, err := service.GetProof(ctx, 1,
					blobsWithDiffNamespaces[1].Namespace(),
					blobsWithDiffNamespaces[1].Commitment,
				)
				require.NoError(t, err)
				require.NoError(t, proof.equal(newProof))
			},
		},
		{
			name: "internal error",
			doFn: func() (interface{}, error) {
				ctrl := gomock.NewController(t)
				shareService := service.shareGetter
				shareGetterMock := shareMock.NewMockModule(ctrl)
				shareGetterMock.EXPECT().
					GetShare(gomock.Any(), gomock.Any(), gomock.Any(), gomock.Any()).
					DoAndReturn(
<<<<<<< HEAD
						func(ctx context.Context, header *header.ExtendedHeader, row, col int) (share.Share, error) {
							sh, err := shareService.GetShare(ctx, header, row, col)
							if err != nil {
								return nil, err
							}
							if share.GetNamespace(sh).Equals(blobsWithDiffNamespaces[0].Namespace()) {
=======
						func(
							ctx context.Context, h *header.ExtendedHeader, ns share.Namespace,
						) (share.NamespacedShares, error) {
							if ns.Equals(blobsWithDiffNamespaces[0].Namespace()) {
>>>>>>> 6c5cf7de
								return nil, errors.New("internal error")
							}
							return shareService.GetShare(ctx, header, row, col)
						}).AnyTimes()

				service.shareGetter = shareGetterMock
				return service.GetAll(ctx, 1,
					[]share.Namespace{
						blobsWithDiffNamespaces[0].Namespace(),
						blobsWithSameNamespace[0].Namespace(),
					},
				)
			},
			expectedResult: func(res interface{}, err error) {
				blobs, ok := res.([]*Blob)
				assert.True(t, ok)
				assert.Error(t, err)
				assert.Contains(t, err.Error(), "internal error")
				assert.Equal(t, blobs[0].Namespace(), blobsWithSameNamespace[0].Namespace())
				assert.NotEmpty(t, blobs)
				assert.Len(t, blobs, len(blobsWithSameNamespace))
			},
		},
	}

	for _, tt := range test {
		t.Run(tt.name, func(t *testing.T) {
			blobs, err := tt.doFn()
			tt.expectedResult(blobs, err)
		})
	}
}

// TestService_GetSingleBlobWithoutPadding creates two blobs with the same namespace
// But to satisfy the rule of eds creating, padding namespace share is placed between
// blobs. Test ensures that blob service will skip padding share and return the correct blob.
func TestService_GetSingleBlobWithoutPadding(t *testing.T) {
	ctx, cancel := context.WithTimeout(context.Background(), time.Minute*5)
	t.Cleanup(cancel)

	appBlob, err := blobtest.GenerateV0Blobs([]int{9, 5}, true)
	require.NoError(t, err)
	blobs, err := convertBlobs(appBlob...)
	require.NoError(t, err)

	ns1, ns2 := blobs[0].Namespace().ToAppNamespace(), blobs[1].Namespace().ToAppNamespace()

	padding0, err := shares.NamespacePaddingShare(ns1, appconsts.ShareVersionZero)
	require.NoError(t, err)
	padding1, err := shares.NamespacePaddingShare(ns2, appconsts.ShareVersionZero)
	require.NoError(t, err)
	rawShares0, err := BlobsToShares(blobs[0])
	require.NoError(t, err)
	rawShares1, err := BlobsToShares(blobs[1])
	require.NoError(t, err)

	rawShares := make([][]byte, 0)
	rawShares = append(rawShares, append(rawShares0, padding0.ToBytes())...)
	rawShares = append(rawShares, append(rawShares1, padding1.ToBytes())...)

	bs := ipld.NewMemBlockservice()
	batching := ds_sync.MutexWrap(ds.NewMapDatastore())
	headerStore, err := store.NewStore[*header.ExtendedHeader](batching)
	require.NoError(t, err)
	eds, err := ipld.AddShares(ctx, rawShares, bs)
	require.NoError(t, err)

	h := headertest.ExtendedHeaderFromEDS(t, 1, eds)
	err = headerStore.Init(ctx, h)
	require.NoError(t, err)

	fn := func(ctx context.Context, height uint64) (*header.ExtendedHeader, error) {
		return headerStore.GetByHeight(ctx, height)
	}
	fn2 := func(ctx context.Context) (<-chan *header.ExtendedHeader, error) {
		return nil, fmt.Errorf("not implemented")
	}
	service := NewService(nil, getters.NewIPLDGetter(bs), fn, fn2)

	newBlob, err := service.Get(ctx, 1, blobs[1].Namespace(), blobs[1].Commitment)
	require.NoError(t, err)
	assert.Equal(t, newBlob.Commitment, blobs[1].Commitment)

	resultShares, err := BlobsToShares(newBlob)
	require.NoError(t, err)
	row, col := calculateIndex(len(h.DAH.RowRoots), newBlob.index)
	sh, err := service.shareGetter.GetShare(ctx, h, row, col)
	require.NoError(t, err)

	assert.Equal(t, sh, resultShares[0])
}

func TestService_Get(t *testing.T) {
	ctx, cancel := context.WithTimeout(context.Background(), time.Second*5)
	t.Cleanup(cancel)

	sizes := []int{1, 6, 3, 2, 4, 6, 8, 2, 15, 17}

	appBlobs, err := blobtest.GenerateV0Blobs(sizes, true)
	require.NoError(t, err)
	blobs, err := convertBlobs(appBlobs...)
	require.NoError(t, err)

	service := createService(ctx, t, blobs)

	h, err := service.headerGetter(ctx, 1)
	require.NoError(t, err)

	resultShares, err := BlobsToShares(blobs...)
	require.NoError(t, err)
	shareOffset := 0

	for i, blob := range blobs {
		b, err := service.Get(ctx, 1, blob.Namespace(), blob.Commitment)
		require.NoError(t, err)
		assert.Equal(t, b.Commitment, blob.Commitment)

		row, col := calculateIndex(len(h.DAH.RowRoots), b.index)
		sh, err := service.shareGetter.GetShare(ctx, h, row, col)
		require.NoError(t, err)

		assert.Equal(t, sh, resultShares[shareOffset], fmt.Sprintf("issue on %d attempt", i))
		shareOffset += shares.SparseSharesNeeded(uint32(len(blob.Data)))
	}
}

// TestService_GetAllWithoutPadding it retrieves all blobs under the given namespace:
// the amount of the blobs is known and equal to 5. Then it ensures that each blob has a correct
// index inside the eds by requesting share and comparing them.
func TestService_GetAllWithoutPadding(t *testing.T) {
	ctx, cancel := context.WithTimeout(context.Background(), time.Second*5)
	t.Cleanup(cancel)

	appBlob, err := blobtest.GenerateV0Blobs([]int{9, 5, 15, 4, 24}, true)
	require.NoError(t, err)
	blobs, err := convertBlobs(appBlob...)
	require.NoError(t, err)

	var (
		ns        = blobs[0].Namespace().ToAppNamespace()
		rawShares = make([][]byte, 0)
	)

	padding, err := shares.NamespacePaddingShare(ns, appconsts.ShareVersionZero)
	require.NoError(t, err)

	for i := 0; i < 2; i++ {
		sh, err := BlobsToShares(blobs[i])
		require.NoError(t, err)
		rawShares = append(rawShares, append(sh, padding.ToBytes())...)
	}

	sh, err := BlobsToShares(blobs[2])
	require.NoError(t, err)
	rawShares = append(rawShares, append(sh, padding.ToBytes(), padding.ToBytes())...)

	sh, err = BlobsToShares(blobs[3])
	require.NoError(t, err)
	rawShares = append(rawShares, append(sh, padding.ToBytes(), padding.ToBytes(), padding.ToBytes())...)

	sh, err = BlobsToShares(blobs[4])
	require.NoError(t, err)
	rawShares = append(rawShares, sh...)

	bs := ipld.NewMemBlockservice()
	require.NoError(t, err)
	eds, err := ipld.AddShares(ctx, rawShares, bs)
	require.NoError(t, err)

	h := headertest.ExtendedHeaderFromEDS(t, 1, eds)

	fn := func(ctx context.Context, height uint64) (*header.ExtendedHeader, error) {
		return h, nil
	}
	fn2 := func(ctx context.Context) (<-chan *header.ExtendedHeader, error) {
		return nil, fmt.Errorf("not implemented")
	}
	service := NewService(nil, getters.NewIPLDGetter(bs), fn, fn2)

	newBlobs, err := service.GetAll(ctx, 1, []share.Namespace{blobs[0].Namespace()})
	require.NoError(t, err)
	assert.Equal(t, len(newBlobs), len(blobs))

	resultShares, err := BlobsToShares(newBlobs...)
	require.NoError(t, err)

	shareOffset := 0
	for i, blob := range newBlobs {
		require.True(t, blobs[i].compareCommitments(blob.Commitment))

		row, col := calculateIndex(len(h.DAH.RowRoots), blob.index)
		sh, err := service.shareGetter.GetShare(ctx, h, row, col)
		require.NoError(t, err)

		assert.Equal(t, sh, resultShares[shareOffset])
		shareOffset += shares.SparseSharesNeeded(uint32(len(blob.Data)))
	}
}

func TestAllPaddingSharesInEDS(t *testing.T) {
	nid, err := share.NewBlobNamespaceV0(tmrand.Bytes(7))
	require.NoError(t, err)
	padding, err := shares.NamespacePaddingShare(nid.ToAppNamespace(), appconsts.ShareVersionZero)
	require.NoError(t, err)

	rawShares := make([]share.Share, 16)
	for i := 0; i < 16; i++ {
		rawShares[i] = padding.ToBytes()
	}

	ctx, cancel := context.WithTimeout(context.Background(), time.Second*5)
	t.Cleanup(cancel)

	bs := ipld.NewMemBlockservice()
	require.NoError(t, err)
	eds, err := ipld.AddShares(ctx, rawShares, bs)
	require.NoError(t, err)

	h := headertest.ExtendedHeaderFromEDS(t, 1, eds)

	fn := func(ctx context.Context, height uint64) (*header.ExtendedHeader, error) {
		return h, nil
	}
	fn2 := func(ctx context.Context) (<-chan *header.ExtendedHeader, error) {
		return nil, fmt.Errorf("not implemented")
	}
	service := NewService(nil, getters.NewIPLDGetter(bs), fn, fn2)
	newBlobs, err := service.GetAll(ctx, 1, []share.Namespace{nid})
	require.NoError(t, err)
	assert.Empty(t, newBlobs)
}

func TestSkipPaddingsAndRetrieveBlob(t *testing.T) {
	nid, err := share.NewBlobNamespaceV0(tmrand.Bytes(7))
	require.NoError(t, err)
	padding, err := shares.NamespacePaddingShare(nid.ToAppNamespace(), appconsts.ShareVersionZero)
	require.NoError(t, err)

	rawShares := make([]share.Share, 0, 64)
	for i := 0; i < 58; i++ {
		rawShares = append(rawShares, padding.ToBytes())
	}

	appBlob, err := blobtest.GenerateV0Blobs([]int{6}, true)
	require.NoError(t, err)
	appBlob[0].NamespaceVersion = nid[0]
	appBlob[0].NamespaceID = nid[1:]

	blobs, err := convertBlobs(appBlob...)
	require.NoError(t, err)
	sh, err := BlobsToShares(blobs[0])
	require.NoError(t, err)

	rawShares = append(rawShares, sh...)

	ctx, cancel := context.WithTimeout(context.Background(), time.Second*5)
	t.Cleanup(cancel)

	bs := ipld.NewMemBlockservice()
	require.NoError(t, err)
	eds, err := ipld.AddShares(ctx, rawShares, bs)
	require.NoError(t, err)

	h := headertest.ExtendedHeaderFromEDS(t, 1, eds)

	fn := func(ctx context.Context, height uint64) (*header.ExtendedHeader, error) {
		return h, nil
	}
	fn2 := func(ctx context.Context) (<-chan *header.ExtendedHeader, error) {
		return nil, fmt.Errorf("not implemented")
	}
	service := NewService(nil, getters.NewIPLDGetter(bs), fn, fn2)
	newBlob, err := service.GetAll(ctx, 1, []share.Namespace{nid})
	require.NoError(t, err)
	require.Len(t, newBlob, 1)
	require.True(t, newBlob[0].compareCommitments(blobs[0].Commitment))
}

func TestService_Subscribe(t *testing.T) {
	ctx, cancel := context.WithTimeout(context.Background(), time.Second*10)
	t.Cleanup(cancel)

	appBlobs, err := blobtest.GenerateV0Blobs([]int{16, 16, 16}, true)
	require.NoError(t, err)
	blobs, err := convertBlobs(appBlobs...)
	require.NoError(t, err)

	service := createServiceWithSub(ctx, t, blobs)
	err = service.Start(ctx)
	require.NoError(t, err)

	t.Run("successful subscription", func(t *testing.T) {
		ns := blobs[0].Namespace()
		subCh, err := service.Subscribe(ctx, ns)
		require.NoError(t, err)

		for i := uint64(0); i < uint64(len(blobs)); i++ {
			select {
			case resp := <-subCh:
				assert.Equal(t, i+1, resp.Height)
				assert.Equal(t, blobs[i].Data, resp.Blobs[0].Data)
			case <-time.After(time.Second * 2):
				t.Fatalf("timeout waiting for subscription response %d", i)
			}
		}
	})

	t.Run("subscription with no matching blobs", func(t *testing.T) {
		ns, err := share.NewBlobNamespaceV0([]byte("nonexist"))
		require.NoError(t, err)

		subCh, err := service.Subscribe(ctx, ns)
		require.NoError(t, err)

		// check that empty responses are received (as no matching blobs were found)
		for i := uint64(0); i < uint64(len(blobs)); i++ {
			select {
			case resp := <-subCh:
				assert.Empty(t, resp.Blobs)
				assert.Equal(t, i+1, resp.Height)
			case <-time.After(time.Second * 2):
				t.Fatalf("timeout waiting for empty subscription response %d", i)
			}
		}
	})

	t.Run("subscription cancellation", func(t *testing.T) {
		ns := blobs[0].Namespace()
		subCtx, subCancel := context.WithCancel(ctx)
		subCh, err := service.Subscribe(subCtx, ns)
		require.NoError(t, err)

		// cancel the subscription context after receiving the first response
		select {
		case <-subCh:
			subCancel()
		case <-time.After(time.Second * 2):
			t.Fatal("timeout waiting for first subscription response")
		}

		select {
		case _, ok := <-subCh:
			assert.False(t, ok, "expected subscription channel to be closed")
		case <-time.After(time.Second * 2):
			t.Fatal("timeout waiting for subscription channel to close")
		}
	})

	t.Run("graceful shutdown", func(t *testing.T) {
		ns := blobs[0].Namespace()
		subCh, err := service.Subscribe(ctx, ns)
		require.NoError(t, err)

		// cancel the subscription context after receiving the last response
		for range blobs {
			select {
			case val := <-subCh:
				if val.Height == uint64(len(blobs)) {
					err = service.Stop(context.Background())
					require.NoError(t, err)
				}
			case <-time.After(time.Second * 2):
				t.Fatal("timeout waiting for subscription response")
			}
		}

		select {
		case _, ok := <-subCh:
			assert.False(t, ok, "expected subscription channel to be closed")
		case <-time.After(time.Second * 2):
			t.Fatal("timeout waiting for subscription channel to close")
		}
	})
}

func TestService_Subscribe_MultipleNamespaces(t *testing.T) {
	ctx, cancel := context.WithTimeout(context.Background(), time.Second*10)
	t.Cleanup(cancel)

	appBlobs1, err := blobtest.GenerateV0Blobs([]int{100, 100}, true)
	require.NoError(t, err)
	appBlobs2, err := blobtest.GenerateV0Blobs([]int{100, 100}, true)
	for i := range appBlobs2 {
		// if we don't do this, appBlobs1 and appBlobs2 will share a NS
		appBlobs2[i].NamespaceID[len(appBlobs2[i].NamespaceID)-1] = 0xDE
	}
	require.NoError(t, err)

	blobs1, err := convertBlobs(appBlobs1...)
	require.NoError(t, err)
	blobs2, err := convertBlobs(appBlobs2...)
	require.NoError(t, err)

	//nolint: gocritic
	allBlobs := append(blobs1, blobs2...)

	service := createServiceWithSub(ctx, t, allBlobs)
	err = service.Start(ctx)
	require.NoError(t, err)

	ns1 := blobs1[0].Namespace()
	ns2 := blobs2[0].Namespace()

	subCh1, err := service.Subscribe(ctx, ns1)
	require.NoError(t, err)
	subCh2, err := service.Subscribe(ctx, ns2)
	require.NoError(t, err)

	for i := uint64(0); i < uint64(len(allBlobs)); i++ {
		select {
		case resp := <-subCh1:
			assert.Equal(t, i+1, resp.Height)
			if i < uint64(len(blobs1)) {
				assert.NotEmpty(t, resp.Blobs)
				for _, b := range resp.Blobs {
					assert.Equal(t, ns1, b.Namespace())
				}
			} else {
				assert.Empty(t, resp.Blobs)
			}
		case resp := <-subCh2:
			assert.Equal(t, i+1, resp.Height)
			if i >= uint64(len(blobs1)) {
				assert.NotEmpty(t, resp.Blobs)
				for _, b := range resp.Blobs {
					assert.Equal(t, ns2, b.Namespace())
				}
			} else {
				assert.Empty(t, resp.Blobs)
			}
		case <-time.After(time.Second * 2):
			t.Fatalf("timeout waiting for subscription responses %d", i)
		}
	}
}

// BenchmarkGetByCommitment-12    	    1869	    571663 ns/op	 1085371 B/op	    6414 allocs/op
func BenchmarkGetByCommitment(b *testing.B) {
	ctx, cancel := context.WithTimeout(context.Background(), time.Second*5)
	b.Cleanup(cancel)
	appBlobs, err := blobtest.GenerateV0Blobs([]int{32, 32}, true)
	require.NoError(b, err)

	blobs, err := convertBlobs(appBlobs...)
	require.NoError(b, err)

	service := createService(ctx, b, blobs)
	indexer := &parser{}
	b.ResetTimer()
	for i := 0; i < b.N; i++ {
		b.ReportAllocs()
		indexer.reset()
		indexer.verifyFn = func(blob *Blob) bool {
			return blob.compareCommitments(blobs[1].Commitment)
		}

		_, _, err = service.retrieve(
			ctx, 1, blobs[1].Namespace(), indexer,
		)
		require.NoError(b, err)
	}
}

func createServiceWithSub(ctx context.Context, t testing.TB, blobs []*Blob) *Service {
	bs := ipld.NewMemBlockservice()
	batching := ds_sync.MutexWrap(ds.NewMapDatastore())
	headerStore, err := store.NewStore[*header.ExtendedHeader](batching)
	require.NoError(t, err)
	edsses := make([]*rsmt2d.ExtendedDataSquare, len(blobs))
	for i, blob := range blobs {
		rawShares, err := BlobsToShares(blob)
		require.NoError(t, err)
		eds, err := ipld.AddShares(ctx, rawShares, bs)
		require.NoError(t, err)
		edsses[i] = eds
	}
	headers := headertest.ExtendedHeadersFromEdsses(t, edsses)

	err = headerStore.Init(ctx, headers[0])
	require.NoError(t, err)

	err = headerStore.Append(ctx, headers[1:]...)
	require.NoError(t, err)

	fn := func(ctx context.Context, height uint64) (*header.ExtendedHeader, error) {
		return headers[height-1], nil
		// return headerStore.GetByHeight(ctx, height)
	}
	fn2 := func(ctx context.Context) (<-chan *header.ExtendedHeader, error) {
		headerChan := make(chan *header.ExtendedHeader, len(headers))
		defer func() {
			for _, h := range headers {
				time.Sleep(time.Millisecond * 100)
				headerChan <- h
			}
		}()
		return headerChan, nil
	}
	return NewService(nil, getters.NewIPLDGetter(bs), fn, fn2)
}

func createService(ctx context.Context, t testing.TB, blobs []*Blob) *Service {
	bs := ipld.NewMemBlockservice()
	batching := ds_sync.MutexWrap(ds.NewMapDatastore())
	headerStore, err := store.NewStore[*header.ExtendedHeader](batching)
	require.NoError(t, err)
	rawShares, err := BlobsToShares(blobs...)
	require.NoError(t, err)
	eds, err := ipld.AddShares(ctx, rawShares, bs)
	require.NoError(t, err)

	h := headertest.ExtendedHeaderFromEDS(t, 1, eds)
	err = headerStore.Init(ctx, h)
	require.NoError(t, err)

	fn := func(ctx context.Context, height uint64) (*header.ExtendedHeader, error) {
		return headerStore.GetByHeight(ctx, height)
	}
	fn2 := func(ctx context.Context) (<-chan *header.ExtendedHeader, error) {
		return nil, fmt.Errorf("not implemented")
	}
	return NewService(nil, getters.NewIPLDGetter(bs), fn, fn2)
}

// TestProveCommitmentAllCombinations tests proving all the commitments in a block.
// The number of shares per blob increases with each blob to cover proving a large number
// of possibilities.
func TestProveCommitmentAllCombinations(t *testing.T) {
	tests := map[string]struct {
		blobSize int
	}{
		"very small blobs that take less than a share": {blobSize: 350},
		"small blobs that take 2 shares":               {blobSize: 1000},
		"small blobs that take ~10 shares":             {blobSize: 5000},
		"large blobs ~100 shares":                      {blobSize: 50000},
		"large blobs ~150 shares":                      {blobSize: 75000},
		"large blobs ~300 shares":                      {blobSize: 150000},
		"very large blobs ~1500 shares":                {blobSize: 750000},
	}

	for name, tc := range tests {
		t.Run(name, func(t *testing.T) {
			proveAndVerifyShareCommitments(t, tc.blobSize)
		})
	}
}

func proveAndVerifyShareCommitments(t *testing.T, blobSize int) {
	msgs, blobs, nss, eds, _, _, dataRoot := edstest.GenerateTestBlock(t, blobSize, 10)
	for msgIndex, msg := range msgs {
		t.Run(fmt.Sprintf("msgIndex=%d", msgIndex), func(t *testing.T) {
			blb, err := NewBlob(uint8(blobs[msgIndex].ShareVersion), nss[msgIndex].Bytes(), blobs[msgIndex].Data)
			require.NoError(t, err)
			blobShares, err := BlobsToShares(blb)
			require.NoError(t, err)
			// compute the commitment
			actualCommitmentProof, err := ProveCommitment(eds, nss[msgIndex].Bytes(), blobShares)
			require.NoError(t, err)

			// make sure the actual commitment attests to the data
			require.NoError(t, actualCommitmentProof.Validate())
			valid, err := actualCommitmentProof.Verify(
				dataRoot,
				appconsts.DefaultSubtreeRootThreshold,
			)
			require.NoError(t, err)
			require.True(t, valid)

			// generate an expected proof and verify it's valid
			expectedCommitmentProof := generateCommitmentProofFromBlock(t, eds, nss[msgIndex].Bytes(), blobs[msgIndex], dataRoot)
			require.NoError(t, expectedCommitmentProof.Validate())
			valid, err = expectedCommitmentProof.Verify(
				dataRoot,
				appconsts.DefaultSubtreeRootThreshold,
			)
			require.NoError(t, err)
			require.True(t, valid)

			// make sure the expected proof is the same as the actual on
			assert.Equal(t, expectedCommitmentProof, *actualCommitmentProof)

			// make sure the expected commitment commits to the subtree roots in the result proof
			actualCommitment, _ := merkle.ProofsFromByteSlices(actualCommitmentProof.SubtreeRoots)
			assert.Equal(t, msg.ShareCommitments[0], actualCommitment)
		})
	}
}

// generateCommitmentProofFromBlock takes a block and a PFB index and generates the commitment proof
// using the traditional way of doing, instead of using the API.
func generateCommitmentProofFromBlock(
	t *testing.T,
	eds *rsmt2d.ExtendedDataSquare,
	ns share.Namespace,
	blob *blobtypes.Blob,
	dataRoot []byte,
) CommitmentProof {
	// create the blob from the data
	blb, err := NewBlob(
		uint8(blob.ShareVersion),
		ns,
		blob.Data,
	)
	require.NoError(t, err)

	// convert the blob to a number of shares
	blobShares, err := BlobsToShares(blb)
	require.NoError(t, err)

	// find the first share of the blob in the ODS
	startShareIndex := -1
	for i, sh := range eds.FlattenedODS() {
		if bytes.Equal(sh, blobShares[0]) {
			startShareIndex = i
			break
		}
	}
	require.Greater(t, startShareIndex, 0)

	// create an inclusion proof of the blob using the share range instead of the commitment
	sharesProof, err := pkgproof.NewShareInclusionProofFromEDS(
		eds,
		ns.ToAppNamespace(),
		shares.NewRange(startShareIndex, startShareIndex+len(blobShares)),
	)
	require.NoError(t, err)
	require.NoError(t, sharesProof.Validate(dataRoot))

	// calculate the subtree roots
	subtreeRoots := make([][]byte, 0)
	dataCursor := 0
	for _, proof := range sharesProof.ShareProofs {
		ranges, err := nmt.ToLeafRanges(
			int(proof.Start),
			int(proof.End),
			shares.SubTreeWidth(len(blobShares), appconsts.DefaultSubtreeRootThreshold),
		)
		require.NoError(t, err)
		roots, err := computeSubtreeRoots(
			blobShares[dataCursor:int32(dataCursor)+proof.End-proof.Start],
			ranges,
			int(proof.Start),
		)
		require.NoError(t, err)
		subtreeRoots = append(subtreeRoots, roots...)
		dataCursor += int(proof.End - proof.Start)
	}

	// convert the nmt proof to be accepted by the commitment proof
	nmtProofs := make([]*nmt.Proof, 0)
	for _, proof := range sharesProof.ShareProofs {
		nmtProof := nmt.NewInclusionProof(int(proof.Start), int(proof.End), proof.Nodes, true)
		nmtProofs = append(nmtProofs, &nmtProof)
	}

	commitmentProof := CommitmentProof{
		SubtreeRoots:      subtreeRoots,
		SubtreeRootProofs: nmtProofs,
		NamespaceID:       sharesProof.NamespaceID,
		RowProof:          sharesProof.RowProof,
		NamespaceVersion:  uint8(sharesProof.NamespaceVersion),
	}

	return commitmentProof
}<|MERGE_RESOLUTION|>--- conflicted
+++ resolved
@@ -385,19 +385,12 @@
 				shareGetterMock.EXPECT().
 					GetShare(gomock.Any(), gomock.Any(), gomock.Any(), gomock.Any()).
 					DoAndReturn(
-<<<<<<< HEAD
 						func(ctx context.Context, header *header.ExtendedHeader, row, col int) (share.Share, error) {
 							sh, err := shareService.GetShare(ctx, header, row, col)
 							if err != nil {
 								return nil, err
 							}
 							if share.GetNamespace(sh).Equals(blobsWithDiffNamespaces[0].Namespace()) {
-=======
-						func(
-							ctx context.Context, h *header.ExtendedHeader, ns share.Namespace,
-						) (share.NamespacedShares, error) {
-							if ns.Equals(blobsWithDiffNamespaces[0].Namespace()) {
->>>>>>> 6c5cf7de
 								return nil, errors.New("internal error")
 							}
 							return shareService.GetShare(ctx, header, row, col)
