package header

import (
	"bytes"
	"context"
	"fmt"

	"github.com/celestiaorg/celestia-node/share"

	"github.com/ipfs/go-blockservice"
	logging "github.com/ipfs/go-log/v2"

	bts "github.com/tendermint/tendermint/libs/bytes"
	core "github.com/tendermint/tendermint/types"
<<<<<<< HEAD

	"github.com/celestiaorg/celestia-app/pkg/da"
	appshares "github.com/celestiaorg/celestia-app/pkg/shares"

	"github.com/celestiaorg/celestia-node/ipld"
=======
>>>>>>> 793e2b01
)

var log = logging.Logger("header")

type DataAvailabilityHeader = da.DataAvailabilityHeader

// EmptyDAH provides DAH of the empty block.
var EmptyDAH = da.MinDataAvailabilityHeader

// RawHeader is an alias to core.Header. It is
// "raw" because it is not yet wrapped to include
// the DataAvailabilityHeader.
type RawHeader = core.Header

// ExtendedHeader represents a wrapped "raw" header that includes
// information necessary for Celestia Nodes to be notified of new
// block headers and perform Data Availability Sampling.
type ExtendedHeader struct {
	RawHeader    `json:"header"`
	Commit       *core.Commit            `json:"commit"`
	ValidatorSet *core.ValidatorSet      `json:"validator_set"`
	DAH          *DataAvailabilityHeader `json:"dah"`
}

// MakeExtendedHeader assembles new ExtendedHeader.
func MakeExtendedHeader(
	ctx context.Context,
	b *core.Block,
	comm *core.Commit,
	vals *core.ValidatorSet,
	bServ blockservice.BlockService,
) (*ExtendedHeader, error) {
	var dah DataAvailabilityHeader
	if len(b.Txs) > 0 {
		shares, err := appshares.Split(b.Data, true)
		if err != nil {
			return nil, err
		}
<<<<<<< HEAD
		extended, err := ipld.AddShares(ctx, appshares.ToBytes(shares), bServ)
=======
		extended, err := share.AddShares(ctx, namespacedShares.RawShares(), bServ)
>>>>>>> 793e2b01
		if err != nil {
			return nil, err
		}
		dah = da.NewDataAvailabilityHeader(extended)
	} else {
		// use MinDataAvailabilityHeader for empty block
		dah = EmptyDAH()
		log.Debugw("empty block received", "height", "blockID", "time", b.Height, b.Time.String(), comm.BlockID)
	}

	eh := &ExtendedHeader{
		RawHeader:    b.Header,
		DAH:          &dah,
		Commit:       comm,
		ValidatorSet: vals,
	}
	return eh, eh.ValidateBasic()
}

// Hash returns Hash of the wrapped RawHeader.
// NOTE: It purposely overrides Hash method of RawHeader to get it directly from Commit without recomputing.
func (eh *ExtendedHeader) Hash() bts.HexBytes {
	return eh.Commit.BlockID.Hash
}

// LastHeader returns the Hash of the last wrapped RawHeader.
func (eh *ExtendedHeader) LastHeader() bts.HexBytes {
	return eh.RawHeader.LastBlockID.Hash
}

// IsBefore returns whether the given header is of a higher height.
func (eh *ExtendedHeader) IsBefore(h *ExtendedHeader) bool {
	return eh.Height < h.Height
}

// Equals returns whether the hash and height of the given header match.
func (eh *ExtendedHeader) Equals(header *ExtendedHeader) bool {
	return eh.Height == header.Height && bytes.Equal(eh.Hash(), header.Hash())
}

// ValidateBasic performs *basic* validation to check for missed/incorrect fields.
func (eh *ExtendedHeader) ValidateBasic() error {
	err := eh.RawHeader.ValidateBasic()
	if err != nil {
		return err
	}

	err = eh.Commit.ValidateBasic()
	if err != nil {
		return err
	}

	err = eh.ValidatorSet.ValidateBasic()
	if err != nil {
		return err
	}

	// make sure the validator set is consistent with the header
	if valSetHash := eh.ValidatorSet.Hash(); !bytes.Equal(eh.ValidatorsHash, valSetHash) {
		return fmt.Errorf("expected validator hash of header to match validator set hash (%X != %X)",
			eh.ValidatorsHash, valSetHash,
		)
	}

	if err := eh.ValidatorSet.VerifyCommitLight(eh.ChainID, eh.Commit.BlockID, eh.Height, eh.Commit); err != nil {
		return err
	}

	return eh.DAH.ValidateBasic()
}

// MarshalBinary marshals ExtendedHeader to binary.
func (eh *ExtendedHeader) MarshalBinary() ([]byte, error) {
	return MarshalExtendedHeader(eh)
}

// UnmarshalBinary unmarshals ExtendedHeader from binary.
func (eh *ExtendedHeader) UnmarshalBinary(data []byte) error {
	if eh == nil {
		return fmt.Errorf("header: cannot UnmarshalBinary - nil ExtendedHeader")
	}

	out, err := UnmarshalExtendedHeader(data)
	if err != nil {
		return err
	}

	*eh = *out
	return nil
}<|MERGE_RESOLUTION|>--- conflicted
+++ resolved
@@ -12,14 +12,9 @@
 
 	bts "github.com/tendermint/tendermint/libs/bytes"
 	core "github.com/tendermint/tendermint/types"
-<<<<<<< HEAD
 
 	"github.com/celestiaorg/celestia-app/pkg/da"
 	appshares "github.com/celestiaorg/celestia-app/pkg/shares"
-
-	"github.com/celestiaorg/celestia-node/ipld"
-=======
->>>>>>> 793e2b01
 )
 
 var log = logging.Logger("header")
@@ -58,11 +53,7 @@
 		if err != nil {
 			return nil, err
 		}
-<<<<<<< HEAD
-		extended, err := ipld.AddShares(ctx, appshares.ToBytes(shares), bServ)
-=======
-		extended, err := share.AddShares(ctx, namespacedShares.RawShares(), bServ)
->>>>>>> 793e2b01
+		extended, err := share.AddShares(ctx, appshares.ToBytes(shares), bServ)
 		if err != nil {
 			return nil, err
 		}
